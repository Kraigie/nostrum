# The directory Mix will write compiled artifacts to.
/_build

# If you run "mix test --cover", coverage assets end up here.
/cover

# Provide your own token during test
/config/secret.exs

# The directory Mix downloads your dependencies sources to.
/deps

# If the VM crashes, it generates a dump, let's ignore it too.
erl_crash.dump

# Docs
doc
!docs/
!docs/static/*

# xref
*.dot

# Also ignore archive artifacts (built via "mix archive.build").
*.ez

<<<<<<< HEAD
# Ignore VSCode artifacts
.elixir_ls
.mix_tasks
=======
.elixir_ls/
>>>>>>> 1b2aaeaf
<|MERGE_RESOLUTION|>--- conflicted
+++ resolved
@@ -24,10 +24,6 @@
 # Also ignore archive artifacts (built via "mix archive.build").
 *.ez
 
-<<<<<<< HEAD
 # Ignore VSCode artifacts
-.elixir_ls
-.mix_tasks
-=======
 .elixir_ls/
->>>>>>> 1b2aaeaf
+.mix_tasks