--- conflicted
+++ resolved
@@ -30,11 +30,8 @@
     :max_length,
     :required,
     :value,
-<<<<<<< HEAD
+    :values,
     :component,
-=======
-    :values,
->>>>>>> d3bbc627
     :components
   ]
 
@@ -209,21 +206,20 @@
   @type value :: String.t() | nil
 
   @typedoc """
-<<<<<<< HEAD
+  The current values of the component.
+
+  Only present for selects.
+  """
+  @typedoc since: "NEXTVERSION"
+  @type values :: [String.t()] | nil
+
+  @typedoc """
   Child component for labels.
 
   Only present for labels.
   """
   @typedoc since: "NEXTVERSION"
   @type component :: t()
-=======
-  The current values of the component.
-
-  Only present for selects.
-  """
-  @typedoc since: "NEXTVERSION"
-  @type values :: [String.t()] | nil
->>>>>>> d3bbc627
 
   @typedoc """
   Child components for action rows.
@@ -250,11 +246,8 @@
           max_length: max_length,
           required: required,
           value: value,
-<<<<<<< HEAD
+          values: values,
           component: component,
-=======
-          values: values,
->>>>>>> d3bbc627
           components: components
         }
 
