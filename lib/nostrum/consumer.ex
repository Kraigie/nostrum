--- conflicted
+++ resolved
@@ -22,12 +22,8 @@
 
   alias Nostrum.Shard.Stage.Cache
   alias Nostrum.Struct.{Channel, WSState}
-<<<<<<< HEAD
-  alias Nostrum.Struct.Event.{MessageDelete, MessageDeleteBulk}
-=======
   alias Nostrum.Struct.Event.{MessageDelete, MessageDeleteBulk, SpeakingUpdate}
   alias Nostrum.Util
->>>>>>> d0decb57
 
   @doc """
   Callback used to handle events.
