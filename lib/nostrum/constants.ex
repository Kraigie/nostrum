--- conflicted
+++ resolved
@@ -95,12 +95,9 @@
 
   def cdn_avatar(id, avatar, image_format), do: "/avatars/#{id}/#{avatar}.#{image_format}"
   def cdn_embed_avatar(image_name), do: "/embed/avatars/#{image_name}.png"
-<<<<<<< HEAD
+  def cdn_emoji(id, image_format), do: "/emojis/#{id}.#{image_format}"
   def cdn_icon(id, icon, image_format), do: "/icons/#{id}/#{icon}.#{image_format}"
   def cdn_splash(id, splash, image_format), do: "/splashes/#{id}/#{splash}.#{image_format}"
-=======
-  def cdn_emoji(id, image_format), do: "/emojis/#{id}.#{image_format}"
->>>>>>> 0e2bc92f
 
   def opcodes do
     %{
