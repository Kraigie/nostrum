defmodule Nostrum.Api do
  @moduledoc ~S"""
  Interface for Discord's rest API.

  By default all methods in this module are ran synchronously. If you wish to
  have async rest operations I recommend you execute these functions inside of a
  task.

  **Examples**
  ```Elixir
  # Async Task
  t = Task.async fn ->
    Nostrum.Api.get_channel_messages(12345678912345, :infinity, {})
  end
  messages = Task.await t

  # A lot of times we don't care about the return value of the function
  Task.start fn ->
    messages = ["in", "the", "end", "it", "doesn't", "even", "matter"]
    Enum.each messages, &Nostrum.Api.create_message!(12345678912345, &1)
  end
  ```

  #### A note about Strings and Ints
  Currently, responses from the REST api will have `id` fields as `string`.
  Everything received from the WS connection will have `id` fields as `int`.

  If you're processing a response from the API and trying to access something in the cache
  based off of an `id` in the response, you will need to conver it to an `int` using
  `String.to_integer/1`. I'm open to suggestions for how this should be handled going forward.

  **Example**
  ```Elixir
  messages = Nostrum.Api.get_pinned_messages!(12345678912345)

  authors =
    Enum.map messages, fn msg ->
      author_id = String.to_integer(msg.author.id)
      Nostrum.Cache.User.get!(id: author_id)
    end
  ```
  """

  use Bitwise

  import Nostrum.Snowflake, only: [is_snowflake: 1]

  alias Nostrum.{Constants, Util}
  alias Nostrum.Struct.{Channel, Embed, Emoji, Guild, Invite, Message, User, Webhook}
  alias Nostrum.Struct.Guild.{AuditLog, AuditLogEntry, Member, Role}
  alias Nostrum.Shard.{Session, Supervisor}

  @typedoc """
  Represents a failed response from the API.

  This occurs when hackney or HTTPoison fail, or when the API doesn't respond with `200` or `204`.
  """
  @type error :: {:error, Nostrum.Error.ApiError.t() | HTTPoison.Error.t()}

  @typedoc """
  Represents a limit used to retrieve messages.

  Integer number of messages, or :infinity to retrieve all messages.
  """
  @type limit :: integer | :infinity

  @typedoc """
  Represents a tuple used to locate messages.

  The first element of the tuple is an atom.
  The second element will be a message_id as an integer.
  The tuple can also be empty to search from the most recent message in the channel
  """
  @type locator ::
          {:before, integer}
          | {:after, integer}
          | {:around, integer}
          | {}

  @typedoc """
  Represents different statuses the bot can have.

    - `:dnd` - Red circle.
    - `:idle` - Yellow circle.
    - `:online` - Green circle.
    - `:invisible` - The bot will appear offline.
  """
  @type status :: :dnd | :idle | :online | :invisible

  @typedoc """
  Represents an emoji for interacting with reaction endpoints.
  """
  @type emoji :: Emoji.t() | Emoji.api_name()

  @typedoc """
  Represents optional parameters for Api functions.

  Each function has documentation regarding what parameters it
  supports or needs.
  """
  @type options :: keyword | map

  @doc """
  Updates the status of the bot for a certain shard.

  ## Parameters
    - `pid` - Pid of the shard.
    - `status` - Status of the bot.
    - `game` - The 'playing' text of the bot. Empty will clear.
    - `type` - The type of status to show. 0 (Playing) | 1 (Streaming) | 2 (Listening) | 3 (Watching)
    - `stream` - URL of twitch.tv stream
  """
  @spec update_shard_status(pid, status, String.t(), integer, String.t()) :: :ok
  def update_shard_status(pid, status, game, type \\ 0, stream \\ nil) do
    Session.update_status(pid, to_string(status), game, stream, type)
    :ok
  end

  @doc """
  Updates the status of the bot for all shards.

  See `update_shard_status/5` for usage.
  """
  @spec update_status(status, String.t(), integer, String.t()) :: :ok
  def update_status(status, game, type \\ 0, stream \\ nil) do
    Supervisor.update_status(status, game, stream, type)
    :ok
  end

  @doc ~S"""
  Posts a message to a guild text or DM channel.

  This endpoint requires the `VIEW_CHANNEL` and `SEND_MESSAGES` permissions. It
  may situationally need the `SEND_MESSAGES_TTS` permission. It fires the
  `t:Nostrum.Consumer.message_create/0` event.

  If `options` is a string, `options` will be used as the message's content.

  If successful, returns `{:ok, message}`. Otherwise, returns a `t:Nostrum.Api.error/0`.

  ## Options

    * `:content` (string) - the message contents (up to 2000 characters)
    * `:nonce` (`t:Nostrum.Snowflake.t/0`) - a nonce that can be used for
    optimistic message sending
    * `:tts` (boolean) - true if this is a TTS message
    * `:file` (`t:Path.t/0` | map) - the path of the file being sent, or a map with the following keys
    if sending a binary from memory
      * `:name` (string) - the name of the file
      * `:body` (string) - binary you wish to send
    * `:embed` (`t:Nostrum.Struct.Embed.t/0`) - embedded rich content

    At least one of the following is required: `:content`, `:file`, `:embed`.

  ## Examples

  ```Elixir
  Nostrum.Api.create_message(43189401384091, content: "hello world!")

  Nostrum.Api.create_message(43189401384091, "hello world!")

  import Nostrum.Struct.Embed
  embed =
    %Nostrum.Struct.Embed{}
    |> put_title("embed")
    |> put_description("new desc")
  Nostrum.Api.create_message(43189401384091, embed: embed)

  Nostrum.Api.create_message(43189401384091, file: "/path/to/file.txt")

  Nostrum.Api.create_message(43189401384091, content: "hello world!", embed: embed, file: "/path/to/file.txt")
  ```
  """
  @spec create_message(Channel.id() | Message.t(), options | String.t()) ::
          error | {:ok, Message.t()}
  def create_message(channel_id, options)

  def create_message(%Message{} = message, options),
    do: create_message(message.channel_id, options)

  def create_message(channel_id, options) when is_list(options),
    do: create_message(channel_id, Map.new(options))

  def create_message(channel_id, %{} = options) when is_snowflake(channel_id) do
    case options do
      %{file: _} -> create_message_with_multipart(channel_id, options)
      _ -> create_message_with_json(channel_id, options)
    end
  end

  def create_message(channel_id, content) when is_snowflake(channel_id) and is_binary(content),
    do: create_message_with_json(channel_id, %{content: content})

  defp create_message_with_multipart(channel_id, %{file: file} = options) do
    payload_json =
      options
      |> Map.delete(:file)
      |> Poison.encode!()

    request = %{
      method: :post,
      route: Constants.channel_messages(channel_id),
      body: {:multipart, [create_multipart(file), {"payload_json", payload_json}]},
      options: [],
      headers: [
        {"content-type", "multipart/form-data"}
      ]
    }

    GenServer.call(Ratelimiter, {:queue, request, nil}, :infinity)
    |> handle_request_with_decode({:struct, Message})
  end

  defp create_multipart(path) when is_binary(path) do
    {:file, path}
  end

  defp create_multipart(%{name: name, body: body}) do
    {"file", body, {"form-data", [{"name", "file"}, {"filename", name}]},
     [{"Content-Type", "multipart/form-data"}]}
  end

  defp create_message_with_json(channel_id, options) do
    request(:post, Constants.channel_messages(channel_id), options)
    |> handle_request_with_decode({:struct, Message})
  end

  @doc ~S"""
  Same as `create_message/2`, but raises `Nostrum.Error.ApiError` in case of failure.
  """
  @spec create_message!(Channel.id() | Message.t(), options) :: no_return | Message.t()
  def create_message!(channel_id, options) do
    create_message(channel_id, options)
    |> bangify
  end

  @doc ~S"""
  Edits a previously sent message in a channel.

  This endpoint requires the `VIEW_CHANNEL` permission. It fires the
  `t:Nostrum.Consumer.message_update/0` event.

  If `options` is a string, `options` will be used as the message's content.

  If successful, returns `{:ok, message}`. Otherwise, returns a `t:Nostrum.Api.error/0`.

  ## Options

    * `:content` (string) - the message contents (up to 2000 characters)
    * `:embed` (`t:Nostrum.Struct.Embed.t/0`) - embedded rich content

  ## Examples

  ```Elixir
  Nostrum.Api.edit_message(43189401384091, 1894013840914098, content: "hello world!")

  Nostrum.Api.edit_message(43189401384091, 1894013840914098, "hello world!")

  import Nostrum.Struct.Embed
  embed =
    %Nostrum.Struct.Embed{}
    |> put_title("embed")
    |> put_description("new desc")
  Nostrum.Api.edit_message(43189401384091, 1894013840914098, embed: embed)

  Nostrum.Api.edit_message(43189401384091, 1894013840914098, content: "hello world!", embed: embed)
  ```
  """
  @spec edit_message(Channel.id(), Message.id(), options | String.t()) ::
          error | {:ok, Message.t()}
  def edit_message(channel_id, message_id, options)

  def edit_message(channel_id, message_id, options) when is_list(options),
    do: edit_message(channel_id, message_id, Map.new(options))

  def edit_message(channel_id, message_id, %{} = options)
      when is_snowflake(channel_id) and is_snowflake(message_id) do
    request(:patch, Constants.channel_message(channel_id, message_id), options)
    |> handle_request_with_decode({:struct, Message})
  end

  def edit_message(channel_id, message_id, content)
      when is_snowflake(channel_id) and is_snowflake(message_id) and is_binary(content) do
    request(:patch, Constants.channel_message(channel_id, message_id), %{content: content})
    |> handle_request_with_decode({:struct, Message})
  end

  @doc ~S"""
  Same as `edit_message/3`, but raises `Nostrum.Error.ApiError` in case of failure.
  """
  @spec edit_message!(Channel.id(), Message.id(), options) :: no_return | Message.t()
  def edit_message!(channel_id, message_id, options) do
    edit_message(channel_id, message_id, options)
    |> bangify
  end

  @doc ~S"""
  Same as `edit_message/3`, but takes a `Nostrum.Struct.Message` instead of a
  `channel_id` and `message_id`.
  """
  @spec edit_message(Message.t(), options) :: error | {:ok, Message.t()}
  def edit_message(%Message{id: id, channel_id: c_id}, options) do
    edit_message(c_id, id, options)
  end

  @doc ~S"""
  Same as `edit_message/2`, but raises `Nostrum.Error.ApiError` in case of failure.
  """
  @spec edit_message!(Message.t(), options) :: no_return | Message.t()
  def edit_message!(message, options) do
    edit_message(message, options)
    |> bangify
  end

  @doc ~S"""
  Same as `delete_message/2`, but takes a `Nostrum.Struct.Message` instead of a
  `channel_id` and `message_id`.
  """
  @spec delete_message(Message.t()) :: error | {:ok}
  def delete_message(%Message{id: id, channel_id: c_id}) do
    delete_message(c_id, id)
  end

  @doc ~S"""
  Deletes a message.

  This endpoint requires the 'VIEW_CHANNEL' and 'MANAGE_MESSAGES' permission. It
  fires the `MESSAGE_DELETE` event.

  If successful, returns `{:ok}`. Otherwise, returns a `t:Nostrum.Api.error/0`.

  ## Examples

  ```Elixir
  Nostrum.Api.delete_message(43189401384091, 43189401384091)
  ```
  """
  @spec delete_message(Channel.id(), Message.id()) :: error | {:ok}
  def delete_message(channel_id, message_id)
      when is_snowflake(channel_id) and is_snowflake(message_id) do
    request(:delete, Constants.channel_message(channel_id, message_id))
  end

  @doc ~S"""
  Same as `delete_message/1`, but raises `Nostrum.Error.ApiError` in case of failure.
  """
  @spec delete_message!(Message.t()) :: error | {:ok}
  def delete_message!(%Message{id: id, channel_id: c_id}) do
    delete_message(c_id, id)
    |> bangify
  end

  @doc ~S"""
  Same as `delete_message/2`, but raises `Nostrum.Error.ApiError` in case of failure.
  """
  @spec delete_message!(Channel.id(), Message.id()) :: no_return | {:ok}
  def delete_message!(channel_id, message_id) do
    delete_message(channel_id, message_id)
    |> bangify
  end

  @doc ~S"""
  Creates a reaction for a message.

  This endpoint requires the `VIEW_CHANNEL` and `READ_MESSAGE_HISTORY`
  permissions. Additionally, if nobody else has reacted to the message with
  the `emoji`, this endpoint requires the `ADD_REACTIONS` permission. It
  fires a `t:Nostrum.Consumer.message_reaction_add/0` event.

  If successful, returns `{:ok}`. Otherwise, returns `t:Nostrum.Api.error/0`.

  ## Examples

  ```Elixir
  # Using a Nostrum.Struct.Emoji.
  emoji = %Nostrum.Struct.Emoji{id: 43819043108, name: "foxbot"}
  Nostrum.Api.create_reaction(123123123123, 321321321321, emoji)

  # Using a base 16 emoji string.
  Nostrum.Api.create_reaction(123123123123, 321321321321, "\xF0\x9F\x98\x81")

  ```

  For other emoji string examples, see `t:Nostrum.Struct.Emoji.api_name/0`.
  """
  @spec create_reaction(Channel.id(), Message.id(), emoji) :: error | {:ok}
  def create_reaction(channel_id, message_id, emoji)

  def create_reaction(channel_id, message_id, %Emoji{} = emoji),
    do: create_reaction(channel_id, message_id, Emoji.api_name(emoji))

  def create_reaction(channel_id, message_id, emoji_api_name) do
    request(:put, Constants.channel_reaction_me(channel_id, message_id, emoji_api_name))
  end

  @doc ~S"""
  Same as `create_reaction/3`, but raises `Nostrum.Error.ApiError` in case of failure.
  """
  @spec create_reaction!(Channel.id(), Message.id(), emoji) :: no_return | {:ok}
  def create_reaction!(channel_id, message_id, emoji) do
    create_reaction(channel_id, message_id, emoji)
    |> bangify
  end

  @doc ~S"""
  Deletes a reaction the current user has made for the message.

  This endpoint requires the `VIEW_CHANNEL` and `READ_MESSAGE_HISTORY`
  permissions. It fires a `t:Nostrum.Consumer.message_reaction_remove/0` event.

  If successful, returns `{:ok}`. Otherwise, returns `t:Nostrum.Api.error/0`.

  See `create_reaction/3` for similar examples.
  """
  @spec delete_own_reaction(Channel.id(), Message.id(), emoji) :: error | {:ok}
  def delete_own_reaction(channel_id, message_id, emoji)

  def delete_own_reaction(channel_id, message_id, %Emoji{} = emoji),
    do: delete_own_reaction(channel_id, message_id, Emoji.api_name(emoji))

  def delete_own_reaction(channel_id, message_id, emoji_api_name) do
    request(:delete, Constants.channel_reaction_me(channel_id, message_id, emoji_api_name))
  end

  @doc ~S"""
  Same as `delete_own_reaction/3`, but raises `Nostrum.Error.ApiError` in case of failure.
  """
  @spec delete_own_reaction!(Channel.id(), Message.id(), emoji) :: no_return | {:ok}
  def delete_own_reaction!(channel_id, message_id, emoji) do
    delete_own_reaction(channel_id, message_id, emoji)
    |> bangify
  end

  @doc ~S"""
  Deletes another user's reaction from a message.

  This endpoint requires the `VIEW_CHANNEL`, `READ_MESSAGE_HISTORY`, and
  `MANAGE_MESSAGES` permissions. It fires a `t:Nostrum.Consumer.message_reaction_remove/0` event.

  If successful, returns `{:ok}`. Otherwise, returns `t:Nostrum.Api.error/0`.

  See `create_reaction/3` for similar examples.
  """
  @spec delete_user_reaction(Channel.id(), Message.id(), emoji, User.id()) :: error | {:ok}
  def delete_user_reaction(channel_id, message_id, emoji, user_id)

  def delete_user_reaction(channel_id, message_id, %Emoji{} = emoji, user_id),
    do: delete_user_reaction(channel_id, message_id, Emoji.api_name(emoji), user_id)

  def delete_user_reaction(channel_id, message_id, emoji_api_name, user_id) do
    request(:delete, Constants.channel_reaction(channel_id, message_id, emoji_api_name, user_id))
  end

  @doc ~S"""
  Same as `delete_user_reaction/4`, but raises `Nostrum.Error.ApiError` in case of failure.
  """
  @spec delete_user_reaction!(Channel.id(), Message.id(), emoji, User.id()) :: no_return | {:ok}
  def delete_user_reaction!(channel_id, message_id, emoji, user_id) do
    delete_user_reaction(channel_id, message_id, emoji, user_id)
    |> bangify
  end

  @doc ~S"""
  Gets all users who reacted with an emoji.

  This endpoint requires the `VIEW_CHANNEL` and `READ_MESSAGE_HISTORY` permissions.

  If successful, returns `{:ok, users}`. Otherwise, returns `t:Nostrum.Api.error/0`.

  See `create_reaction/3` for similar examples.
  """
  @spec get_reactions(Channel.id(), Message.id(), emoji) :: error | {:ok, [User.t()]}
  def get_reactions(channel_id, message_id, emoji)

  def get_reactions(channel_id, message_id, %Emoji{} = emoji),
    do: get_reactions(channel_id, message_id, Emoji.api_name(emoji))

  def get_reactions(channel_id, message_id, emoji_api_name) do
    request(:get, Constants.channel_reactions_get(channel_id, message_id, emoji_api_name))
    |> handle_request_with_decode({:list, {:struct, User}})
  end

  @doc ~S"""
  Same as `get_reactions/3`, but raises `Nostrum.Error.ApiError` in case of failure.
  """
  @spec get_reactions!(Channel.id(), Message.id(), emoji) :: no_return | [User.t()]
  def get_reactions!(channel_id, message_id, emoji) do
    get_reactions(channel_id, message_id, emoji)
    |> bangify
  end

  @doc ~S"""
  Deletes all reactions from a message.

  This endpoint requires the `VIEW_CHANNEL`, `READ_MESSAGE_HISTORY`, and
  `MANAGE_MESSAGES` permissions. It fires a `t:Nostrum.Consumer.message_reaction_remove_all/0` event.

  If successful, returns `{:ok}`. Otherwise, return `t:Nostrum.Api.error/0`.
  """
  @spec delete_all_reactions(Channel.id(), Message.id()) :: error | {:ok}
  def delete_all_reactions(channel_id, message_id) do
    request(:delete, Constants.channel_reactions_delete(channel_id, message_id))
  end

  @doc ~S"""
  Same as `delete_all_reactions/2`, but raises `Nostrum.Error.ApiError` in case of failure.
  """
  @spec delete_all_reactions!(Channel.id(), Message.id()) :: no_return | {:ok}
  def delete_all_reactions!(channel_id, message_id) do
    delete_all_reactions(channel_id, message_id)
    |> bangify
  end

  @doc ~S"""
  Gets a channel.

  If successful, returns `{:ok, channel}`. Otherwise, returns a `t:Nostrum.Api.error/0`.

  ## Examples

  ```Elixir
  Nostrum.Api.get_channel(381889573426429952)
  {:ok, %Nostrum.Struct.Channel{id: 381889573426429952}}
  ```
  """
  @spec get_channel(Channel.id()) :: error | {:ok, Channel.t()}
  def get_channel(channel_id) when is_snowflake(channel_id) do
    request(:get, Constants.channel(channel_id))
    |> handle_request_with_decode({:struct, Channel})
  end

  @doc ~S"""
  Same as `get_channel/1`, but raises `Nostrum.Error.ApiError` in case of failure.
  """
  @spec get_channel!(Channel.id()) :: no_return | Channel.t()
  def get_channel!(channel_id) do
    get_channel(channel_id)
    |> bangify
  end

  @doc ~S"""
  Modifies a channel's settings.

  An optional `reason` can be given for the guild audit log.

  If a `t:Nostrum.Struct.Channel.guild_channel/0` is being modified, this
  endpoint requires the `MANAGE_CHANNEL` permission. It fires a
  `t:Nostrum.Consumer.channel_update/0` event. If a
  `t:Nostrum.Struct.Channel.channel_category/0` is being modified, then this
  endpoint fires multiple `t:Nostrum.Consumer.channel_update/0` events.

  If successful, returns `{:ok, channel}`. Otherwise, returns a `t:Nostrum.Api.error/0`.

  ## Options

    * `:name` (string) - 2-100 character channel name
    * `:position` (integer) - the position of the channel in the left-hand listing
    * `:topic` (string) (`t:Nostrum.Struct.Channel.text_channel/0` only) -
    0-1024 character channel topic
    * `:nsfw` (boolean) (`t:Nostrum.Struct.Channel.text_channel/0` only) -
    if the channel is nsfw
    * `:bitrate` (integer) (`t:Nostrum.Struct.Channel.voice_channel/0` only) -
    the bitrate (in bits) of the voice channel; 8000 to 96000 (128000 for VIP servers)
    * `:user_limit` (integer) (`t:Nostrum.Struct.Channel.voice_channel/0` only) -
    the user limit of the voice channel; 0 refers to no limit, 1 to 99 refers to a user limit
    * `:permission_overwrites` (list of `t:Nostrum.Struct.Overwrite.t/0` or equivalent map) -
    channel or category-specific permissions
    * `:parent_id` (`t:Nostrum.Struct.Channel.id/0`) (`t:Nostrum.Struct.Channel.guild_channel/0` only) -
    id of the new parent category for a channel

  ## Examples

  ```Elixir
  Nostrum.Api.modify_channel(41771983423143933, name: "elixir-nostrum", topic: "nostrum discussion")
  {:ok, %Nostrum.Struct.Channel{id: 41771983423143933, name: "elixir-nostrum", topic: "nostrum discussion"}}

  Nostrum.Api.modify_channel(41771983423143933)
  {:ok, %Nostrum.Struct.Channel{id: 41771983423143933}}
  ```
  """
  @spec modify_channel(Channel.id(), options, AuditLogEntry.reason()) ::
          error | {:ok, Channel.t()}
  def modify_channel(channel_id, options, reason \\ nil)

  def modify_channel(channel_id, options, reason) when is_list(options),
    do: modify_channel(channel_id, Map.new(options), reason)

  def modify_channel(channel_id, %{} = options, reason) when is_snowflake(channel_id) do
    %{
      method: :patch,
      route: Constants.channel(channel_id),
      body: options,
      options: [],
      headers: maybe_add_reason(reason)
    }
    |> request
    |> handle_request_with_decode({:struct, Channel})
  end

  @doc ~S"""
  Same as `modify_channel/2`, but raises `Nostrum.Error.ApiError` in case of failure.
  """
  @spec modify_channel!(Channel.id(), options, AuditLogEntry.reason()) :: no_return | Channel.t()
  def modify_channel!(channel_id, options, reason \\ nil) do
    modify_channel(channel_id, options, reason)
    |> bangify
  end

  @doc ~S"""
  Deletes a channel.

  An optional `reason` can be provided for the guild audit log.

  If deleting a `t:Nostrum.Struct.Channel.guild_channel/0`, this endpoint requires
  the `MANAGE_CHANNELS` permission. It fires a
  `t:Nostrum.Consumer.channel_delete/0`. If a `t:Nostrum.Struct.Channel.channel_category/0`
  is deleted, then a `t:Nostrum.Consumer.channel_update/0` event will fire
  for each channel under the category.

  If successful, returns `{:ok, channel}`. Otherwise, returns a `t:Nostrum.Api.error/0`.

  ## Examples

  ```Elixir
  Nostrum.Api.delete_channel(421533712753360896)
  {:ok, %Nostrum.Struct.Channel{id: 421533712753360896}}
  ```
  """
  @spec delete_channel(Channel.id(), AuditLogEntry.reason()) :: error | {:ok, Channel.t()}
  def delete_channel(channel_id, reason \\ nil) when is_snowflake(channel_id) do
    %{
      method: :delete,
      route: Constants.channel(channel_id),
      body: "",
      options: [],
      headers: maybe_add_reason(reason)
    }
    |> request()
    |> handle_request_with_decode({:struct, Channel})
  end

  @doc ~S"""
  Same as `delete_channel/1`, but raises `Nostrum.Error.ApiError` in case of failure.
  """
  @spec delete_channel!(Channel.id(), AuditLogEntry.reason()) :: no_return | Channel.t()
  def delete_channel!(channel_id, reason \\ nil) do
    delete_channel(channel_id, reason)
    |> bangify
  end

  @doc ~S"""
  Retrieves a channel's messages around a `locator` up to a `limit`.

  This endpoint requires the 'VIEW_CHANNEL' permission. If the current user
  is missing the 'READ_MESSAGE_HISTORY' permission, then this function will
  return no messages.

  If successful, returns `{:ok, messages}`. Otherwise, returns a `t:Nostrum.Api.error/0`.

  ## Examples

  ```Elixir
  Nostrum.Api.get_channel_messages(43189401384091, 5, {:before, 130230401384})
  ```
  """
  @spec get_channel_messages(Channel.id(), limit, locator) :: error | {:ok, [Message.t()]}
  def get_channel_messages(channel_id, limit, locator \\ {}) when is_snowflake(channel_id) do
    get_messages_sync(channel_id, limit, [], locator)
  end

  defp get_messages_sync(channel_id, limit, messages, locator) when limit <= 100 do
    case get_channel_messages_call(channel_id, limit, locator) do
      {:ok, new_messages} -> {:ok, messages ++ new_messages}
      other -> other
    end
  end

  defp get_messages_sync(channel_id, limit, messages, locator) do
    case get_channel_messages_call(channel_id, 100, locator) do
      {:error, message} ->
        {:error, message}

      {:ok, []} ->
        {:ok, messages}

      {:ok, new_messages} ->
        new_limit = get_new_limit(limit, length(new_messages))
        new_locator = get_new_locator(locator, List.last(new_messages))
        get_messages_sync(channel_id, new_limit, messages ++ new_messages, new_locator)
    end
  end

  defp get_new_locator({}, last_message), do: {:before, last_message.id}
  defp get_new_locator(locator, last_message), do: put_elem(locator, 1, last_message.id)

  defp get_new_limit(:infinity, _new_message_count), do: :infinity
  defp get_new_limit(limit, message_count), do: limit - message_count

  # We're decoding the response at each call to catch any errors
  @doc false
  def get_channel_messages_call(channel_id, limit, locator) do
    qs_params =
      case locator do
        {} -> [{:limit, limit}]
        non_empty_locator -> [{:limit, limit}, non_empty_locator]
      end

    request(:get, Constants.channel_messages(channel_id), "", params: qs_params)
    |> handle_request_with_decode({:list, {:struct, Message}})
  end

  @doc ~S"""
  Same as `get_channel_messages/3`, but raises `Nostrum.Error.ApiError` in case of failure.
  """
  @spec get_channel_messages!(Channel.id(), limit, locator) :: no_return | [Message.t()]
  def get_channel_messages!(channel_id, limit, locator \\ {}) do
    get_channel_messages(channel_id, limit, locator)
    |> bangify
  end

  @doc ~S"""
  Retrieves a message from a channel.

  This endpoint requires the 'VIEW_CHANNEL' and 'READ_MESSAGE_HISTORY' permissions.

  If successful, returns `{:ok, message}`. Otherwise, returns a `t:Nostrum.Api.error/0`.

  ## Examples

  ```Elixir
  Nostrum.Api.get_channel_message(43189401384091, 198238475613443)
  ```
  """
  @spec get_channel_message(Channel.id(), Message.id()) :: error | {:ok, Message.t()}
  def get_channel_message(channel_id, message_id)
      when is_snowflake(channel_id) and is_snowflake(message_id) do
    request(:get, Constants.channel_message(channel_id, message_id))
    |> handle_request_with_decode({:struct, Message})
  end

  @doc ~S"""
  Same as `get_channel_message/2`, but raises `Nostrum.Error.ApiError` in case of failure.
  """
  @spec get_channel_message!(Channel.id(), Message.id()) :: no_return | Message.t()
  def get_channel_message!(channel_id, message_id) do
    get_channel_message(channel_id, message_id)
    |> bangify
  end

  @doc """
  Deletes multiple messages from a channel.

  `messages` is a list of `Nostrum.Struct.Message.id` that you wish to delete.
  When given more than 100 messages, this function will chunk the given message
  list into blocks of 100 and send them off to the API. It will stop deleting
  on the first error that occurs. Keep in mind that deleting thousands of
  messages will take a pretty long time and it may be proper to just delete
  the channel you want to bulk delete in and recreate it.

  This method can only delete messages sent within the last two weeks.
  `Filter` is an optional parameter that specifies whether messages sent over
  two weeks ago should be filtered out; defaults to `true`.
  """
  @spec bulk_delete_messages(integer, [Nostrum.Struct.Message.id()], boolean) :: error | {:ok}
  def bulk_delete_messages(channel_id, messages, filter \\ true)

  def bulk_delete_messages(channel_id, messages, false),
    do: send_chunked_delete(messages, channel_id)

  def bulk_delete_messages(channel_id, messages, true) do
    alias Nostrum.Snowflake

    snowflake_two_weeks_ago =
      DateTime.utc_now()
      |> DateTime.to_unix()
      # 60 seconds * 60 * 24 * 14 = 14 days / 2 weeks
      |> Kernel.-(60 * 60 * 24 * 14)
      |> DateTime.from_unix!()
      |> Snowflake.from_datetime!()

    messages
    |> Stream.filter(&(&1 > snowflake_two_weeks_ago))
    |> send_chunked_delete(channel_id)
  end

  @spec send_chunked_delete(
          [Nostrum.Struct.Message.id()],
          Nostrum.Snowflake.t()
        ) :: error | {:ok}
  defp send_chunked_delete(messages, channel_id) do
    messages
    |> Stream.chunk_every(100)
    |> Stream.map(fn message_chunk ->
      request(
        :post,
        Constants.channel_bulk_delete(channel_id),
        %{messages: message_chunk}
      )
    end)
    |> Enum.find({:ok}, &match?({:error, _}, &1))
  end

  @doc """
  Same as `bulk_delete_messages/2`, but raises `Nostrum.Error.ApiError` in case of failure.
  """
  @spec bulk_delete_messages!(integer, [Nostrum.Struct.Message.id()], boolean) ::
          no_return | {:ok}
  def bulk_delete_messages!(channel_id, messages, filter \\ true) do
    bulk_delete_messages(channel_id, messages, filter)
    |> bangify
  end

  @doc """
  Edit the permission overwrites for a user or role.

  Role or user to overwrite is specified by `overwrite_id`.

  `permission_info` is a map with the following keys:
   * `type` - Required; `member` if editing a user, `role` if editing a role.
   * `allow` - Bitwise value of allowed permissions.
   * `deny` - Bitwise value of denied permissions.
<<<<<<< HEAD
   * `type` - `member` if editing a user, `role` if editing a role.

  An optional `reason` can be provided for the audit log.
=======

   `allow` and `deny` are defaulted to `0`, meaning that even if you don't
   specify them, they will override their respective former values in an
   existing overwrite.
>>>>>>> e354c8b3
  """
  @spec edit_channel_permissions(
          integer,
          integer,
<<<<<<< HEAD
          [allow: integer, deny: integer, type: String.t()],
          AuditLogEntry.reason()
=======
          %{
            required(:type) => String.t(),
            optional(:allow) => integer,
            optional(:deny) => integer
          }
>>>>>>> e354c8b3
        ) :: error | {:ok}
  def edit_channel_permissions(channel_id, overwrite_id, permission_info, reason \\ nil) do
    request(%{
      method: :put,
      route: Constants.channel_permission(channel_id, overwrite_id),
      body: permission_info,
      options: [],
      headers: maybe_add_reason(reason)
    })
  end

  @doc """
  Same as `edit_channel_permissions/3`, but raises `Nostrum.Error.ApiError` in case of failure.
  """
  @spec edit_channel_permissions!(
          integer,
          integer,
<<<<<<< HEAD
          [allow: integer, deny: integer, type: String.t()],
          AuditLogEntry.reason()
=======
          %{
            required(:type) => String.t(),
            optional(:allow) => integer,
            optional(:deny) => integer
          }
>>>>>>> e354c8b3
        ) :: no_return | {:ok}
  def edit_channel_permissions!(channel_id, overwrite_id, permission_info, reason \\ nil) do
    edit_channel_permissions(channel_id, overwrite_id, permission_info, reason)
    |> bangify
  end

  @doc """
  Delete a channel permission for a user or role.

  Role or user overwrite to delete is specified by `channel_id` and `overwrite_id`.
  An optional `reason` can be given for the audit log.
  """
  @spec delete_channel_permissions(integer, integer, AuditLogEntry.reason()) :: error | {:ok}
  def delete_channel_permissions(channel_id, overwrite_id, reason \\ nil) do
    request(%{
      method: :delete,
      route: Constants.channel_permission(channel_id, overwrite_id),
      body: "",
      options: [],
      headers: maybe_add_reason(reason)
    })
  end

  @doc ~S"""
  Gets a list of invites for a channel.

  This endpoint requires the 'VIEW_CHANNEL' and 'MANAGE_CHANNELS' permissions.

  If successful, returns `{:ok, invite}`. Otherwise, returns a
  `t:Nostrum.Api.error/0`.

  ## Examples

  ```Elixir
  Nostrum.Api.get_channel_invites(43189401384091)
  {:ok, [%Nostrum.Struct.Invite{} | _]}
  ```
  """
  @spec get_channel_invites(Channel.id()) :: error | {:ok, [Invite.detailed_invite()]}
  def get_channel_invites(channel_id) when is_snowflake(channel_id) do
    request(:get, Constants.channel_invites(channel_id))
    |> handle_request_with_decode({:list, {:struct, Invite}})
  end

  @doc ~S"""
  Same as `get_channel_invites/1`, but raises `Nostrum.Error.ApiError` in case of failure.
  """
  @spec get_channel_invites!(Channel.id()) :: no_return | [Invite.detailed_invite()]
  def get_channel_invites!(channel_id) do
    get_channel_invites(channel_id)
    |> bangify
  end

  @doc ~S"""
  Creates an invite for a guild channel.

  An optional `reason` can be provided for the audit log.

  This endpoint requires the `CREATE_INSTANT_INVITE` permission.

  If successful, returns `{:ok, invite}`. Otherwise, returns a `t:Nostrum.Api.error/0`.

  ## Options

    * `:max_age` (integer) - duration of invite in seconds before expiry, or 0 for never.
      (default: `86400`)
    * `:max_uses` (integer) - max number of uses or 0 for unlimited.
      (default: `0`)
    * `:temporary` (boolean) - Whether the invite should grant temporary
      membership. (default: `false`)
    * `:unique` (boolean) - used when creating unique one time use invites.
      (default: `false`)

  ## Examples

  ```Elixir
  Nostrum.Api.create_channel_invite(41771983423143933)
  {:ok, Nostrum.Struct.Invite{}}

  Nostrum.Api.create_channel_invite(41771983423143933, max_uses: 20)
  {:ok, %Nostrum.Struct.Invite{}}
  ```
  """
  @spec create_channel_invite(Channel.id(), options, AuditLogEntry.reason()) ::
          error | {:ok, Invite.detailed_invite()}
  def create_channel_invite(channel_id, options \\ [], reason \\ nil)

  def create_channel_invite(channel_id, options, reason) when is_list(options),
    do: create_channel_invite(channel_id, Map.new(options), reason)

  def create_channel_invite(channel_id, options, reason)
      when is_snowflake(channel_id) and is_map(options) do
    %{
      method: :post,
      route: Constants.channel_invites(channel_id),
      body: options,
      options: [],
      headers: maybe_add_reason(reason)
    }
    |> request()
    |> handle_request_with_decode({:struct, Invite})
  end

  @doc ~S"""
  Same as `create_channel_invite/2`, but raises `Nostrum.Error.ApiError` in case of failure.
  """
  @spec create_channel_invite!(Channel.id(), options, AuditLogEntry.reason()) ::
          no_return | Invite.detailed_invite()
  def create_channel_invite!(channel_id, options \\ [], reason \\ nil) do
    create_channel_invite(channel_id, options, reason)
    |> bangify
  end

  @doc """
  Triggers the typing indicator.

  Triggers the typing indicator in the channel specified by `channel_id`.
  The typing indicator lasts for about 8 seconds and then automatically stops.

  Returns `{:ok}` if successful. `error` otherwise.
  """
  @spec start_typing(integer) :: error | {:ok}
  def start_typing(channel_id) do
    request(:post, Constants.channel_typing(channel_id))
  end

  @doc """
  Same as `start_typing/1`, but raises `Nostrum.Error.ApiError` in case of failure.
  """
  @spec start_typing!(integer) :: no_return | {:ok}
  def start_typing!(channel_id) do
    start_typing(channel_id)
    |> bangify
  end

  @doc ~S"""
  Retrieves all pinned messages from a channel.

  This endpoint requires the 'VIEW_CHANNEL' and 'READ_MESSAGE_HISTORY' permissions.

  If successful, returns `{:ok, messages}`. Otherwise, returns a `t:Nostrum.Api.error/0`.

  ## Examples

  ```Elixir
  Nostrum.Api.get_pinned_messages(43189401384091)
  ```
  """
  @spec get_pinned_messages(Channel.id()) :: error | {:ok, [Message.t()]}
  def get_pinned_messages(channel_id) when is_snowflake(channel_id) do
    request(:get, Constants.channel_pins(channel_id))
    |> handle_request_with_decode({:list, {:struct, Message}})
  end

  @doc ~S"""
  Same as `get_pinned_messages/1`, but raises `Nostrum.Error.ApiError` in case of failure.
  """
  @spec get_pinned_messages!(Channel.id()) :: no_return | [Message.t()]
  def get_pinned_messages!(channel_id) do
    get_pinned_messages(channel_id)
    |> bangify
  end

  @doc ~S"""
  Pins a message in a channel.

  This endpoint requires the 'VIEW_CHANNEL', 'READ_MESSAGE_HISTORY', and
  'MANAGE_MESSAGES' permissions. It fires the
  `t:Nostrum.Consumer.message_update/0` and
  `t:Nostrum.Consumer.channel_pins_update/0` events.

  If successful, returns `{:ok}`. Otherwise, returns a `t:Nostrum.Api.error/0`.

  ## Examples

  ```Elixir
  Nostrum.Api.add_pinned_channel_message(43189401384091, 18743893102394)
  ```
  """
  @spec add_pinned_channel_message(Channel.id(), Message.id()) :: error | {:ok}
  def add_pinned_channel_message(channel_id, message_id)
      when is_snowflake(channel_id) and is_snowflake(message_id) do
    request(:put, Constants.channel_pin(channel_id, message_id))
  end

  @doc ~S"""
  Same as `add_pinned_channel_message/2`, but raises `Nostrum.Error.ApiError` in case of failure.
  """
  @spec add_pinned_channel_message!(Channel.id(), Message.id()) :: no_return | {:ok}
  def add_pinned_channel_message!(channel_id, message_id) do
    add_pinned_channel_message(channel_id, message_id)
    |> bangify
  end

  @doc """
  Unpins a message in a channel.

  This endpoint requires the 'VIEW_CHANNEL', 'READ_MESSAGE_HISTORY', and
  'MANAGE_MESSAGES' permissions. It fires the
  `t:Nostrum.Consumer.message_update/0` and
  `t:Nostrum.Consumer.channel_pins_update/0` events.

  Returns `{:ok}` if successful. `error` otherwise.
  """
  @spec delete_pinned_channel_message(Channel.id(), Message.id()) :: error | {:ok}
  def delete_pinned_channel_message(channel_id, message_id)
      when is_snowflake(channel_id) and is_snowflake(message_id) do
    request(:delete, Constants.channel_pin(channel_id, message_id))
  end

  @doc ~S"""
  Same as `delete_pinned_channel_message/2`, but raises `Nostrum.Error.ApiError` in case of failure.
  """
  @spec delete_pinned_channel_message!(Channel.id(), Message.id()) :: no_return | {:ok}
  def delete_pinned_channel_message!(channel_id, message_id) do
    delete_pinned_channel_message(channel_id, message_id)
    |> bangify
  end

  @doc ~S"""
  Gets a list of emojis for a given guild.

  This endpoint requires the `MANAGE_EMOJIS` permission.

  If successful, returns `{:ok, emojis}`. Otherwise, returns `t:Nostrum.Api.error/0`.
  """
  @spec list_guild_emojis(Guild.id()) :: error | {:ok, [Emoji.t()]}
  def list_guild_emojis(guild_id) do
    request(:get, Constants.guild_emojis(guild_id))
    |> handle_request_with_decode({:list, {:struct, Emoji}})
  end

  @doc ~S"""
  Same as `list_guild_emojis/1`, but raises `Nostrum.Error.ApiError` in case of failure.
  """
  @spec list_guild_emojis!(Guild.id()) :: no_return | [Emoji.t()]
  def list_guild_emojis!(guild_id) do
    list_guild_emojis(guild_id)
    |> bangify
  end

  @doc ~S"""
  Gets an emoji for the given guild and emoji ids.

  This endpoint requires the `MANAGE_EMOJIS` permission.

  If successful, returns `{:ok, emoji}`. Otherwise, returns `t:Nostrum.Api.error/0`.
  """
  @spec get_guild_emoji(Guild.id(), Emoji.id()) :: error | {:ok, Emoji.t()}
  def get_guild_emoji(guild_id, emoji_id) do
    request(:get, Constants.guild_emoji(guild_id, emoji_id))
    |> handle_request_with_decode({:struct, Emoji})
  end

  @doc ~S"""
  Same as `get_guild_emoji/2`, but raises `Nostrum.Error.ApiError` in case of failure.
  """
  @spec get_guild_emoji!(Guild.id(), Emoji.id()) :: no_return | Emoji.t()
  def get_guild_emoji!(guild_id, emoji_id) do
    get_guild_emoji(guild_id, emoji_id)
    |> bangify
  end

  @doc ~S"""
  Creates a new emoji for the given guild.

  This endpoint requires the `MANAGE_EMOJIS` permission. It fires a
  `t:Nostrum.Consumer.guild_emojis_update/0` event.

  An optional `reason` can be provided for the audit log.

  If successful, returns `{:ok, emoji}`. Otherwise, returns `t:Nostrum.Api.error/0`.

  ## Options

    * `:name` (string) - name of the emoji
    * `:image` (base64 data URI) - the 128x128 emoji image. Maximum size of 256kb
    * `:roles` (list of `t:Nostrum.Snowflake.t/0`) - roles for which this emoji will be whitelisted
    (default: [])

  `:name` and `:image` are always required.

  ## Examples

  ```Elixir
  image = "data:image/png;base64,YXl5IGJieSB1IGx1a2luIDQgc3VtIGZ1az8="

  Nostrum.Api.create_guild_emoji(43189401384091, name: "nostrum", image: image, roles: [])
  ```
  """
  @spec create_guild_emoji(Guild.id(), options, AuditLogEntry.reason()) ::
          error | {:ok, Emoji.t()}
  def create_guild_emoji(guild_id, options, reason \\ nil)

  def create_guild_emoji(guild_id, options, reason) when is_list(options),
    do: create_guild_emoji(guild_id, Map.new(options), reason)

  def create_guild_emoji(guild_id, %{} = options, reason) do
    %{
      method: :post,
      route: Constants.guild_emojis(guild_id),
      body: options,
      options: [],
      headers: maybe_add_reason(reason)
    }
    |> request()
    |> handle_request_with_decode({:struct, Emoji})
  end

  @doc ~S"""
  Same as `create_guild_emoji/2`, but raises `Nostrum.Error.ApiError` in case of failure.
  """
  @spec create_guild_emoji!(Guild.id(), options, AuditLogEntry.reason()) :: no_return | Emoji.t()
  def create_guild_emoji!(guild_id, params, reason \\ nil) do
    create_guild_emoji(guild_id, params, reason)
    |> bangify
  end

  @doc ~S"""
  Modify the given emoji.

  This endpoint requires the `MANAGE_EMOJIS` permission. It fires a
  `t:Nostrum.Consumer.guild_emojis_update/0` event.

  An optional `reason` can be provided for the audit log.

  If successful, returns `{:ok, emoji}`. Otherwise, returns `t:Nostrum.Api.error/0`.

  ## Options

    * `:name` (string) - name of the emoji
    * `:roles` (list of `t:Nostrum.Snowflake.t/0`) - roles to which this emoji will be whitelisted

  ## Examples

  ```Elixir
  Nostrum.Api.modify_guild_emoji(43189401384091, 4314301984301, name: "elixir", roles: [])
  ```
  """
  @spec modify_guild_emoji(Guild.id(), Emoji.id(), options, AuditLogEntry.reason()) ::
          error | {:ok, Emoji.t()}
  def modify_guild_emoji(guild_id, emoji_id, options \\ %{}, reason \\ nil)

  def modify_guild_emoji(guild_id, emoji_id, options, reason) when is_list(options),
    do: modify_guild_emoji(guild_id, emoji_id, Map.new(options), reason)

  def modify_guild_emoji(guild_id, emoji_id, %{} = options, reason) do
    %{
      method: :patch,
      route: Constants.guild_emoji(guild_id, emoji_id),
      body: options,
      options: [],
      headers: maybe_add_reason(reason)
    }
    |> request()
    |> handle_request_with_decode({:struct, Emoji})
  end

  @doc ~S"""
  Same as `modify_guild_emoji/3`, but raises `Nostrum.Error.ApiError` in case of failure.
  """
  @spec modify_guild_emoji!(Guild.id(), Emoji.id(), options, AuditLogEntry.reason()) ::
          no_return | Emoji.t()
  def modify_guild_emoji!(guild_id, emoji_id, options, reason \\ nil) do
    modify_guild_emoji(guild_id, emoji_id, options, reason)
    |> bangify
  end

  @doc ~S"""
  Deletes the given emoji.

  An optional `reason` can be provided for the audit log.

  This endpoint requires the `MANAGE_EMOJIS` permission. It fires a
  `t:Nostrum.Consumer.guild_emojis_update/0` event.

  If successful, returns `{:ok}`. Otherwise, returns `t:Nostrum.Api.error/0`.
  """
  @spec delete_guild_emoji(Guild.id(), Emoji.id(), AuditLogEntry.reason()) :: error | {:ok}
  def delete_guild_emoji(guild_id, emoji_id, reason \\ nil),
    do:
      request(%{
        method: :delete,
        route: Constants.guild_emoji(guild_id, emoji_id),
        body: "",
        options: [],
        headers: maybe_add_reason(reason)
      })

  @doc ~S"""
  Same as `delete_guild_emoji/2`, but raises `Nostrum.Error.ApiError` in case of failure.
  """
  @spec delete_guild_emoji!(Guild.id(), Emoji.id(), AuditLogEntry.reason()) :: no_return | {:ok}
  def delete_guild_emoji!(guild_id, emoji_id, reason \\ nil) do
    delete_guild_emoji(guild_id, emoji_id, reason)
    |> bangify
  end

  @doc ~S"""
  Get the `t:Nostrum.Struct.Guild.AuditLog.t/0` for the given `guild_id`.

  ## Options

    * `:user_id` (`t:Nostrum.Struct.User.id/0`) - filter the log for a user ID
    * `:action_type` (`t:Integer.t/0`) - filter the log by audit log type, see [Audit Log Events](https://discordapp.com/developers/docs/resources/audit-log#audit-log-entry-object-audit-log-events)
    * `:before` (`t:Nostrum.Struct.Snowflake.t/0`) - filter the log before a certain entry ID
    * `:limit` (`t:positive_integer/0`) - how many entries are returned (default 50, minimum 1, maximum 100)
  """
  @spec get_guild_audit_log(Guild.id(), options) :: {:ok, AuditLog.t()} | error
  def get_guild_audit_log(guild_id, options \\ []) do
    request(:get, Constants.guild_audit_logs(guild_id), "", params: options)
    |> handle_request_with_decode({:struct, AuditLog})
  end

  @doc ~S"""
  Gets a guild.

  If successful, returns `{:ok, guild}`. Otherwise, returns a `t:Nostrum.Api.error/0`.

  ## Examples

  ```Elixir
  Nostrum.Api.get_guild(81384788765712384)
  {:ok, %Nostrum.Struct.Guild{id: 81384788765712384}}
  ```
  """
  @spec get_guild(Guild.id()) :: error | {:ok, Guild.rest_guild()}
  def get_guild(guild_id) when is_snowflake(guild_id) do
    request(:get, Constants.guild(guild_id))
    |> handle_request_with_decode({:struct, Guild})
  end

  @doc """
  Same as `get_guild/1`, but raises `Nostrum.Error.ApiError` in case of failure.
  """
  @spec get_guild!(Guild.id()) :: no_return | Guild.rest_guild()
  def get_guild!(guild_id) do
    get_guild(guild_id)
    |> bangify
  end

  @doc """
  Modifies a guild's settings.

  This endpoint requires the `MANAGE_GUILD` permission. It fires the
  `t:Nostrum.Consumer.guild_update/0` event.

  An optional `reason` can be provided for the audit log.

  If successful, returns `{:ok, guild}`. Otherwise, returns a `t:Nostrum.Api.error/0`.

  ## Options

    * `:name` (string) - guild name
    * `:region` (string) - guild voice region id
    * `:verification_level` (integer) - verification level
    * `:default_message_notifications` (integer) - default message
    notification level
    * `:explicit_content_filter` (integer) - explicit content filter level
    * `:afk_channel_id` (`t:Nostrum.Snowflake.t/0`) - id for afk channel
    * `:afk_timeout` (integer) - afk timeout in seconds
    * `:icon` (base64 data URI) - 128x128 jpeg image for the guild icon
    * `:owner_id` (`t:Nostrum.Snowflake.t/0`) - user id to transfer
    guild ownership to (must be owner)
    * `:splash` (base64 data URI) - 128x128 jpeg image for the guild splash
    (VIP only)
    * `:system_channel_id` (`t:Nostrum.Snowflake.t/0`) - the id of the
    channel to which system messages are sent

  ## Examples

  ```Elixir
  Nostrum.Api.modify_guild(81384788765712384, name: "Elixir Guild")
  {:ok, %Nostrum.Struct.Channel{id: 81384788765712384, name: "Elixir Guild"}}

  Nostrum.Api.modify_channel(81384788765712384)
  {:ok, %Nostrum.Struct.Channel{id: 81384788765712384}}
  ```
  """
  @spec modify_guild(Guild.id(), options, AuditLogEntry.reason()) ::
          error | {:ok, Guild.rest_guild()}
  def modify_guild(guild_id, options \\ [], reason \\ nil)

  def modify_guild(guild_id, options, reason) when is_list(options),
    do: modify_guild(guild_id, Map.new(options), reason)

  def modify_guild(guild_id, options, reason) when is_snowflake(guild_id) and is_map(options) do
    options = Map.new(options)

    %{
      method: :patch,
      route: Constants.guild(guild_id),
      body: options,
      options: [],
      headers: maybe_add_reason(reason)
    }
    |> request()
    |> handle_request_with_decode({:struct, Guild})
  end

  @doc """
  Same as `modify_guild/2`, but raises `Nostrum.Error.ApiError` in case of failure.
  """
  @spec modify_guild!(Guild.id(), options) :: no_return | Guild.rest_guild()
  def modify_guild!(guild_id, options \\ []) do
    modify_guild(guild_id, options)
    |> bangify
  end

  @doc ~S"""
  Deletes a guild.

  This endpoint requires that the current user is the owner of the guild.
  It fires the `t:Nostrum.Consumer.guild_delete/0` event.

  If successful, returns `{:ok}`. Otherwise, returns a `t:Nostrum.Api.error/0`.

  ## Examples

  ```Elixir
  Nostrum.Api.delete_guild(81384788765712384)
  {:ok}
  ```
  """
  @spec delete_guild(Guild.id()) :: error | {:ok}
  def delete_guild(guild_id) when is_snowflake(guild_id) do
    request(:delete, Constants.guild(guild_id))
  end

  @doc ~S"""
  Same as `delete_guild/1`, but raises `Nostrum.Error.ApiError` in case of failure.
  """
  @spec delete_guild!(Guild.id()) :: no_return | {:ok}
  def delete_guild!(guild_id) do
    delete_guild(guild_id)
    |> bangify
  end

  @doc ~S"""
  Gets a list of guild channels.

  If successful, returns `{:ok, channels}`. Otherwise, returns a `t:Nostrum.Api.error/0`.

  ## Examples

  ```Elixir
  Nostrum.Api.get_guild_channels(81384788765712384)
  {:ok, [%Nostrum.Struct.Channel{guild_id: 81384788765712384} | _]}
  ```
  """
  @spec get_guild_channels(Guild.id()) :: error | {:ok, [Channel.guild_channel()]}
  def get_guild_channels(guild_id) when is_snowflake(guild_id) do
    request(:get, Constants.guild_channels(guild_id))
    |> handle_request_with_decode({:list, {:struct, Channel}})
  end

  @doc ~S"""
  Same as `get_guild_channels/1`, but raises `Nostrum.Error.ApiError` in case of failure.
  """
  @spec get_guild_channels!(Guild.id()) :: no_return | [Channel.guild_channel()]
  def get_guild_channels!(guild_id) do
    get_guild_channels(guild_id)
    |> bangify
  end

  @doc """
  Creates a channel for a guild.

  This endpoint requires the `MANAGE_CHANNELS` permission. It fires a
  `t:Nostrum.Consumer.channel_create/0` event.

  If successful, returns `{:ok, channel}`. Otherwise, returns a `t:Nostrum.Api.error/0`.

  ## Options

    * `:name` (string) - channel name (2-100 characters)
    * `:type` (integer) - the type of channel (See `Nostrum.Struct.Channel`)
    * `:topic` (string) - channel topic (0-1024 characters)
    * `:bitrate` (integer) - the bitrate (in bits) of the voice channel (voice only)
    * `:user_limit` (integer) - the user limit of the voice channel (voice only)
    * `:permission_overwrites` (list of `t:Nostrum.Struct.Overwrite.t/0` or equivalent map) -
    the channel's permission overwrites
    * `:parent_id` (`t:Nostrum.Struct.Channel.id/0`) - id of the parent category for a channel
    * `:nsfw` (boolean) - if the channel is nsfw

  `:name` is always required.

  ## Examples

  ```Elixir
  Nostrum.Api.create_guild_channel(81384788765712384, name: "elixir-nostrum", topic: "craig's domain")
  {:ok, %Nostrum.Struct.Channel{guild_id: 81384788765712384}}
  ```
  """
  @spec create_guild_channel(Guild.id(), options) :: error | {:ok, Channel.guild_channel()}
  def create_guild_channel(guild_id, options)

  def create_guild_channel(guild_id, options) when is_list(options),
    do: create_guild_channel(guild_id, Map.new(options))

  def create_guild_channel(guild_id, %{} = options) when is_snowflake(guild_id) do
    request(:post, Constants.guild_channels(guild_id), options)
    |> handle_request_with_decode({:struct, Channel})
  end

  @doc ~S"""
  Same as `create_guild_channel/2`, but raises `Nostrum.Error.ApiError` in case of failure.
  """
  @spec create_guild_channel!(Guild.id(), options) :: no_return | Channel.guild_channel()
  def create_guild_channel!(guild_id, options) do
    create_guild_channel(guild_id, options)
    |> bangify
  end

  @doc """
  Reorders a guild's channels.

  This endpoint requires the `MANAGE_CHANNELS` permission. It fires multiple
  `t:Nostrum.Consumer.channel_update/0` events.

  If successful, returns `{:ok, channels}`. Otherwise, returns a `t:Nostrum.Api.error/0`.

  `positions` is a list of maps that each map a channel id with a position.

  ## Examples

  ```Elixir
  Nostrum.Api.modify_guild_channel_positions(279093381723062272, [%{id: 351500354581692420, position: 2}])
  {:ok}
  ```
  """
  @spec modify_guild_channel_positions(Guild.id(), [%{id: integer, position: integer}]) ::
          error | {:ok}
  def modify_guild_channel_positions(guild_id, positions)
      when is_snowflake(guild_id) and is_list(positions) do
    request(:patch, Constants.guild_channels(guild_id), positions)
  end

  @doc ~S"""
  Same as `modify_guild_channel_positions/2`, but raises `Nostrum.Error.ApiError` in case of failure.
  """
  @spec modify_guild_channel_positions!(Guild.id(), [%{id: integer, position: integer}]) ::
          no_return | {:ok}
  def modify_guild_channel_positions!(guild_id, positions) do
    modify_guild_channel_positions(guild_id, positions)
    |> bangify
  end

  @doc """
  Gets a guild member.

  If successful, returns `{:ok, member}`. Otherwise, returns a `t:Nostrum.Api.error/0`.

  ## Examples

  ```Elixir
  Nostrum.Api.get_guild_member(4019283754613, 184937267485)
  ```
  """
  @spec get_guild_member(Guild.id(), User.id()) :: error | {:ok, Member.t()}
  def get_guild_member(guild_id, user_id) when is_snowflake(guild_id) and is_snowflake(user_id) do
    request(:get, Constants.guild_member(guild_id, user_id))
    |> handle_request_with_decode({:struct, Member})
  end

  @doc """
  Same as `get_guild_member/2`, but raises `Nostrum.Error.ApiError` in case of failure.
  """
  @spec get_guild_member!(Guild.id(), User.id()) :: no_return | Member.t()
  def get_guild_member!(guild_id, user_id) do
    get_guild_member(guild_id, user_id)
    |> bangify
  end

  @doc """
  Gets a list of a guild's members.

  If successful, returns `{:ok, members}`. Otherwise, returns a `t:Nostrum.Api.error/0`.

  ## Options

    * `:limit` (integer) - max number of members to return (1-1000) (default: 1)
    * `:after` (`t:Nostrum.Struct.User.id/0`) - the highest user id in the previous page (default: 0)

  ## Examples

  ```Elixir
  Nostrum.Api.list_guild_members(41771983423143937, limit: 1)
  ```
  """
  @spec list_guild_members(Guild.id(), options) :: error | {:ok, [Member.t()]}
  def list_guild_members(guild_id, options \\ %{})

  def list_guild_members(guild_id, options) when is_list(options),
    do: list_guild_members(guild_id, Map.new(options))

  def list_guild_members(guild_id, %{} = options) when is_snowflake(guild_id) do
    request(:get, Constants.guild_members(guild_id), "", params: options)
    |> handle_request_with_decode({:list, {:struct, Member}})
  end

  @doc """
  Same as `list_guild_members/2`, but raises `Nostrum.Error.ApiError` in case of failure.
  """
  @spec list_guild_members!(Guild.id(), options) :: no_return | [Member.t()]
  def list_guild_members!(guild_id, options \\ %{}) do
    list_guild_members(guild_id, options)
    |> bangify
  end

  @doc ~S"""
  Puts a user in a guild.

  This endpoint fires the `t:Nostrum.Consumer.guild_member_add/0` event.
  It requires the `CREATE_INSTANT_INVITE` permission. Additionally, it
  situationally requires the `MANAGE_NICKNAMES`, `MANAGE_ROLES`,
  `MUTE_MEMBERS`, and `DEAFEN_MEMBERS` permissions.

  If successful, returns `{:ok, member}` or `{:ok}` if the user was already a member of the
  guild. Otherwise, returns a `t:Nostrum.Api.error/0`.

  ## Options

    * `:access_token` (string) - the user's oauth2 access token
    * `:nick` (string) - value to set users nickname to
    * `:roles` (list of `t:Nostrum.Struct.Guild.Role.id/0`) - array of role ids the member is assigned
    * `:mute` (boolean) - if the user is muted
    * `:deaf` (boolean) - if the user is deafened

  `:access_token` is always required.

  ## Examples

  ```Elixir
  Nostrum.Api.add_guild_member(
    41771983423143937,
    18374719829378473,
    access_token: "6qrZcUqja7812RVdnEKjpzOL4CvHBFG",
    nick: "nostrum",
    roles: [431849301, 913809431]
  )
  ```
  """
  @spec add_guild_member(Guild.id(), User.id(), options) :: error | {:ok, Member.t()} | {:ok}
  def add_guild_member(guild_id, user_id, options)

  def add_guild_member(guild_id, user_id, options) when is_list(options),
    do: add_guild_member(guild_id, user_id, Map.new(options))

  def add_guild_member(guild_id, user_id, %{} = options)
      when is_snowflake(guild_id) and is_snowflake(user_id) do
    request(:put, Constants.guild_member(guild_id, user_id), options)
    |> handle_request_with_decode({:struct, Member})
  end

  @doc """
  Same as `add_guild_member/3`, but raises `Nostrum.Error.ApiError` in case of failure.
  """
  @spec add_guild_member!(Guild.id(), User.id(), options) :: no_return | Member.t() | {:ok}
  def add_guild_member!(guild_id, user_id, options) do
    add_guild_member(guild_id, user_id, options)
    |> bangify
  end

  @doc ~S"""
  Modifies a guild member's attributes.

  This endpoint fires the `t:Nostrum.Consumer.guild_member_update/0` event.
  It situationally requires the `MANAGE_NICKNAMES`, `MANAGE_ROLES`,
  `MUTE_MEMBERS`, `DEAFEN_MEMBERS`, and `MOVE_MEMBERS` permissions.

  If successful, returns `{:ok}`. Otherwise, returns a `t:Nostrum.Api.error/0`.

  ## Options

    * `:nick` (string) - value to set users nickname to
    * `:roles` (list of `t:Nostrum.Snowflake.t/0`) - array of role ids the member is assigned
    * `:mute` (boolean) - if the user is muted
    * `:deaf` (boolean) - if the user is deafened
    * `:channel_id` (`t:Nostrum.Snowflake.t/0`) - id of channel to move user to (if they are connected to voice)

  ## Examples

  ```Elixir
  Nostrum.Api.modify_guild_member(41771983423143937, 637162356451, nick: "Nostrum")
  {:ok}
  ```
  """
  @spec modify_guild_member(Guild.id(), User.id(), options) :: error | {:ok}
  def modify_guild_member(guild_id, user_id, options \\ %{})

  def modify_guild_member(guild_id, user_id, options) when is_list(options),
    do: modify_guild_member(guild_id, user_id, Map.new(options))

  def modify_guild_member(guild_id, user_id, %{} = options)
      when is_snowflake(guild_id) and is_snowflake(user_id) do
    request(:patch, Constants.guild_member(guild_id, user_id), options)
  end

  @doc """
  Same as `modify_guild_member/3`, but raises `Nostrum.Error.ApiError` in case of failure.
  """
  @spec modify_guild_member!(Guild.id(), User.id(), options) :: error | {:ok}
  def modify_guild_member!(guild_id, user_id, options \\ %{}) do
    modify_guild_member(guild_id, user_id, options)
    |> bangify
  end

  @doc """
  Adds a role to a member.

  Role to add is specified by `role_id`.
  User to add role to is specified by `guild_id` and `user_id`.
  An optional `reason` can be given for the audit log.
  """
  @spec add_guild_member_role(integer, integer, integer, AuditLogEntry.reason()) :: error | {:ok}
  def add_guild_member_role(guild_id, user_id, role_id, reason \\ nil) do
    request(%{
      method: :put,
      route: Constants.guild_member_role(guild_id, user_id, role_id),
      body: "",
      options: [],
      headers: maybe_add_reason(reason)
    })
  end

  @doc """
  Removes a role from a member.

  Role to remove is specified by `role_id`.
  User to remove role from is specified by `guild_id` and `user_id`.
  An optional `reason` can be given for the audit log.
  """
  @spec remove_guild_member_role(integer, integer, integer, AuditLogEntry.reason()) ::
          error | {:ok}
  def remove_guild_member_role(guild_id, user_id, role_id, reason \\ nil) do
    request(%{
      method: :delete,
      route: Constants.guild_member_role(guild_id, user_id, role_id),
      body: "",
      options: [],
      headers: maybe_add_reason(reason)
    })
  end

  @doc """
  Removes a member from a guild.

  This event requires the `KICK_MEMBERS` permission. It fires a
  `t:Nostrum.Consumer.guild_member_remove/0` event.

  An optional reason can be provided for the audit log with `reason`.

  If successful, returns `{:ok}`. Otherwise, returns a `t:Nostrum.Api.error/0`.

  ## Examples

  ```Elixir
  Nostrum.Api.remove_guild_member(1453827904102291, 18739485766253)
  {:ok}
  ```
  """
  @spec remove_guild_member(Guild.id(), User.id(), AuditLogEntry.reason()) :: error | {:ok}
  def remove_guild_member(guild_id, user_id, reason \\ nil)
      when is_snowflake(guild_id) and is_snowflake(user_id) do
    request(%{
      method: :delete,
      route: Constants.guild_member(guild_id, user_id),
      body: "",
      options: [],
      headers: maybe_add_reason(reason)
    })
  end

  @doc """
  Same as `remove_guild_member/2`, but raises `Nostrum.Error.ApiError` in case of failure.
  """
  @spec remove_guild_member!(Guild.id(), User.id(), AuditLogEntry.reason()) :: no_return | {:ok}
  def remove_guild_member!(guild_id, user_id, reason \\ nil) do
    remove_guild_member(guild_id, user_id, reason)
    |> bangify
  end

  @doc """
  Gets a list of users banend from a guild.

  Guild to get bans for is specified by `guild_id`.
  """
  @spec get_guild_bans(integer) :: error | {:ok, [Nostrum.Struct.User.t()]}
  def get_guild_bans(guild_id) do
    request(:get, Constants.guild_bans(guild_id))
    |> handle_request_with_decode
  end

  @doc """
  Bans a user from a guild.

  User to delete is specified by `guild_id` and `user_id`.
  An optional `reason` can be specified for the audit log.
  """
  @spec create_guild_ban(integer, integer, integer, AuditLogEntry.reason()) :: error | {:ok}
  def create_guild_ban(guild_id, user_id, days_to_delete, reason \\ nil) do
    request(%{
      method: :put,
      route: Constants.guild_ban(guild_id, user_id),
      body: %{"delete-message-days": days_to_delete},
      options: [],
      headers: maybe_add_reason(reason)
    })
  end

  @doc """
  Removes a ban for a user.

  User to unban is specified by `guild_id` and `user_id`.
  An optional `reason` can be specified for the audit log.
  """
  @spec remove_guild_ban(integer, integer, AuditLogEntry.reason()) :: error | {:ok}
  def remove_guild_ban(guild_id, user_id, reason \\ nil) do
    request(%{
      method: :delete,
      route: Constants.guild_ban(guild_id, user_id),
      body: "",
      options: [],
      headers: maybe_add_reason(reason)
    })
  end

  @doc ~S"""
  Gets a guild's roles.

  If successful, returns `{:ok, roles}`. Otherwise, returns a `t:Nostrum.Api.error/0`.

  ## Examples

  ```Elixir
  Nostrum.Api.get_guild_roles(147362948571673)
  ```
  """
  @spec get_guild_roles(Guild.id()) :: error | {:ok, [Role.t()]}
  def get_guild_roles(guild_id) when is_snowflake(guild_id) do
    request(:get, Constants.guild_roles(guild_id))
    |> handle_request_with_decode({:list, {:struct, Role}})
  end

  @doc ~S"""
  Same as `get_guild_roles/1`, but raises `Nostrum.Error.ApiError` in case of failure.
  """
  @spec get_guild_roles!(Guild.id()) :: no_return | [Role.t()]
  def get_guild_roles!(guild_id) do
    get_guild_roles(guild_id)
    |> bangify
  end

  @doc ~S"""
  Creates a guild role.

  An optional reason for the audit log can be provided via `reason`.

  This endpoint requires the `MANAGE_ROLES` permission. It fires a
  `t:Nostrum.Consumer.guild_role_create/0` event.

  If successful, returns `{:ok, role}`. Otherwise, returns a `t:Nostrum.Api.error/0`.

  ## Options

    * `:name` (string) - name of the role (default: "new role")
    * `:permissions` (integer) - bitwise of the enabled/disabled permissions (default: @everyone perms)
    * `:color` (integer) - RGB color value (default: 0)
    * `:hoist` (boolean) - whether the role should be displayed separately in the sidebar (default: false)
    * `:mentionable` (boolean) - whether the role should be mentionable (default: false)

  ## Examples

  ```Elixir
  Nostrum.Api.create_guild_role(41771983423143937, name: "nostrum-club", hoist: true)
  ```
  """
  @spec create_guild_role(Guild.id(), options, AuditLogEntry.reason()) :: error | {:ok, Role.t()}
  def create_guild_role(guild_id, options, reason \\ nil)

  def create_guild_role(guild_id, options, reason) when is_list(options),
    do: create_guild_role(guild_id, Map.new(options), reason)

  def create_guild_role(guild_id, %{} = options, reason) when is_snowflake(guild_id) do
    %{
      method: :post,
      route: Constants.guild_roles(guild_id),
      body: options,
      options: [],
      headers: maybe_add_reason(reason)
    }
    |> request()
    |> handle_request_with_decode({:struct, Role})
  end

  @doc ~S"""
  Same as `create_guild_role/2`, but raises `Nostrum.Error.ApiError` in case of failure.
  """
  @spec create_guild_role!(Guild.id(), options, AuditLogEntry.reason()) :: no_return | Role.t()
  def create_guild_role!(guild_id, options, reason \\ nil) do
    create_guild_role(guild_id, options, reason)
    |> bangify
  end

  @doc ~S"""
  Reorders a guild's roles.

  This endpoint requires the `MANAGE_ROLES` permission. It fires multiple
  `t:Nostrum.Consumer.guild_role_update/0` events.

  If successful, returns `{:ok, roles}`. Otherwise, returns a `t:Nostrum.Api.error/0`.

  `positions` is a list of maps that each map a role id with a position.

  ## Examples

  ```Elixir
  Nostrum.Api.modify_guild_role_positions(41771983423143937, [%{id: 41771983423143936, position: 2}])
  ```
  """
  @spec modify_guild_role_positions(
          Guild.id(),
          [%{id: Role.id(), position: integer}],
          AuditLogEntry.reason()
        ) :: error | {:ok, [Role.t()]}
  def modify_guild_role_positions(guild_id, positions, reason \\ nil)
      when is_snowflake(guild_id) and is_list(positions) do
    %{
      method: :patch,
      route: Constants.guild_roles(guild_id),
      body: positions,
      options: [],
      headers: maybe_add_reason(reason)
    }
    |> request()
    |> handle_request_with_decode({:list, {:struct, Role}})
  end

  @doc ~S"""
  Same as `modify_guild_role_positions/2`, but raises `Nostrum.Error.ApiError` in case of failure.
  """
  @spec modify_guild_role_positions!(
          Guild.id(),
          [%{id: Role.id(), position: integer}],
          AuditLogEntry.reason()
        ) :: no_return | [Role.t()]
  def modify_guild_role_positions!(guild_id, positions, reason \\ nil) do
    modify_guild_role_positions(guild_id, positions, reason)
    |> bangify
  end

  @doc ~S"""
  Modifies a guild role.

  This endpoint requires the `MANAGE_ROLES` permission. It fires a
  `t:Nostrum.Consumer.guild_role_update/0` event.

  An optional `reason` can be specified for the audit log.

  If successful, returns `{:ok, role}`. Otherwise, returns a `t:Nostrum.Api.error/0`.

  ## Options

    * `:name` (string) - name of the role
    * `:permissions` (integer) - bitwise of the enabled/disabled permissions
    * `:color` (integer) - RGB color value (default: 0)
    * `:hoist` (boolean) - whether the role should be displayed separately in the sidebar
    * `:mentionable` (boolean) - whether the role should be mentionable

  ## Examples

  ```Elixir
  Nostrum.Api.modify_guild_role(41771983423143937, 392817238471936, hoist: false, name: "foo-bar")
  ```
  """
  @spec modify_guild_role(Guild.id(), Role.id(), options, AuditLogEntry.reason()) ::
          error | {:ok, Role.t()}
  def modify_guild_role(guild_id, role_id, options, reason \\ nil)

  def modify_guild_role(guild_id, role_id, options, reason) when is_list(options),
    do: modify_guild_role(guild_id, role_id, Map.new(options), reason)

  def modify_guild_role(guild_id, role_id, %{} = options, reason)
      when is_snowflake(guild_id) and is_snowflake(role_id) do
    %{
      method: :patch,
      route: Constants.guild_role(guild_id, role_id),
      body: options,
      options: [],
      headers: maybe_add_reason(reason)
    }
    |> request()
    |> handle_request_with_decode({:struct, Role})
  end

  @doc ~S"""
  Same as `modify_guild_role/3`, but raises `Nostrum.Error.ApiError` in case of failure.
  """
  @spec modify_guild_role!(Guild.id(), Role.id(), options, AuditLogEntry.reason()) ::
          no_return | Role.t()
  def modify_guild_role!(guild_id, role_id, options, reason \\ nil) do
    modify_guild_role(guild_id, role_id, options, reason)
    |> bangify
  end

  @doc ~S"""
  Deletes a role from a guild.

  An optional `reason` can be specified for the audit log.

  This endpoint requires the `MANAGE_ROLES` permission. It fires a
  `t:Nostrum.Consumer.guild_role_delete/0` event.

  If successful, returns `{:ok}`. Otherwise, returns a `t:Nostrum.Api.error/0`.

  ## Examples

  ```Elixir
  Nostrum.Api.delete_guild_role(41771983423143937, 392817238471936)
  ```
  """
  @spec delete_guild_role(Guild.id(), Role.id(), AuditLogEntry.reason()) :: error | {:ok}
  def delete_guild_role(guild_id, role_id, reason \\ nil)
      when is_snowflake(guild_id) and is_snowflake(role_id) do
    request(%{
      method: :delete,
      route: Constants.guild_role(guild_id, role_id),
      body: "",
      options: [],
      headers: maybe_add_reason(reason)
    })
  end

  @doc ~S"""
  Same as `delete_guild_role/2`, but raises `Nostrum.Error.ApiError` in case of failure.
  """
  @spec delete_guild_role!(Guild.id(), Role.id(), AuditLogEntry.reason()) :: no_return | {:ok}
  def delete_guild_role!(guild_id, role_id, reason \\ nil) do
    delete_guild_role(guild_id, role_id, reason)
    |> bangify
  end

  @doc """
  Gets the number of members that would be removed in a prune given `days`.

  This endpoint requires the `KICK_MEMBERS` permission.

  If successful, returns `{:ok, %{pruned: pruned}}`. Otherwise, returns a `t:Nostrum.Api.error/0`.

  ## Examples

  ```Elixir
  Nostrum.Api.get_guild_prune_count(81384788765712384, 1)
  {:ok, %{pruned: 0}}
  ```
  """
  @spec get_guild_prune_count(Guild.id(), 1..30) :: error | {:ok, %{pruned: integer}}
  def get_guild_prune_count(guild_id, days) when is_snowflake(guild_id) and days in 1..30 do
    request(:get, Constants.guild_prune(guild_id), "", params: [days: days])
    |> handle_request_with_decode
  end

  @doc ~S"""
  Same as `get_guild_prune_count/2`, but raises `Nostrum.Error.ApiError` in case of failure.
  """
  @spec get_guild_prune_count!(Guild.id(), 1..30) :: no_return | %{pruned: integer}
  def get_guild_prune_count!(guild_id, days) do
    get_guild_prune_count(guild_id, days)
    |> bangify
  end

  @doc """
  Begins a guild prune to prune members within `days`.

  An optional `reason` can be provided for the guild audit log.

  This endpoint requires the `KICK_MEMBERS` permission. It fires multiple
  `t:Nostrum.Consumer.guild_member_remove/0` events.

  If successful, returns `{:ok, %{pruned: pruned}}`. Otherwise, returns a `t:Nostrum.Api.error/0`.

  ## Examples

  ```Elixir
  Nostrum.Api.begin_guild_prune(81384788765712384, 1)
  {:ok, %{pruned: 0}}
  ```
  """
  @spec begin_guild_prune(Guild.id(), 1..30, AuditLogEntry.reason()) ::
          error | {:ok, %{pruned: integer}}
  def begin_guild_prune(guild_id, days, reason \\ nil)
      when is_snowflake(guild_id) and days in 1..30 do
    %{
      method: :post,
      route: Constants.guild_prune(guild_id),
      body: "",
      options: [params: [days: days]],
      headers: maybe_add_reason(reason)
    }
    |> request()
    |> handle_request_with_decode
  end

  @doc ~S"""
  Same as `begin_guild_prune/2`, but raises `Nostrum.Error.ApiError` in case of failure.
  """
  @spec begin_guild_prune!(Guild.id(), 1..30, AuditLogEntry.reason()) ::
          no_return | %{pruned: integer}
  def begin_guild_prune!(guild_id, days, reason) do
    begin_guild_prune(guild_id, days, reason)
    |> bangify
  end

  @doc """
  Gets a list of voice regions for the guild.

  Guild to get voice regions for is specified by `guild_id`.
  """
  @spec get_voice_region(integer) :: error | {:ok, [Nostrum.Struct.VoiceRegion.t()]}
  def get_voice_region(guild_id) do
    request(:get, Constants.guild_voice_regions(guild_id))
    |> handle_request_with_decode
  end

  @doc ~S"""
  Gets a list of invites for a guild.

  This endpoint requires the `MANAGE_GUILD` permission.

  If successful, returns `{:ok, invites}`. Otherwise, returns a `t:Nostrum.Api.error/0`.

  ## Examples

  ```Elixir
  Nostrum.Api.get_guild_invites(81384788765712384)
  {:ok, [%Nostrum.Struct.Invite{} | _]}
  ```
  """
  @spec get_guild_invites(Guild.id()) :: error | {:ok, [Invite.detailed_invite()]}
  def get_guild_invites(guild_id) when is_snowflake(guild_id) do
    request(:get, Constants.guild_invites(guild_id))
    |> handle_request_with_decode({:list, {:struct, Invite}})
  end

  @doc ~S"""
  Same as `get_guild_invites/1`, but raises `Nostrum.Error.ApiError` in case of failure.
  """
  @spec get_guild_invites!(Guild.id()) :: no_return | [Invite.detailed_invite()]
  def get_guild_invites!(guild_id) do
    get_guild_invites(guild_id)
    |> bangify
  end

  @doc """
  Gets a list of guild integerations.

  Guild to get integrations for is specified by `guild_id`.
  """
  @spec get_guild_integrations(integer) :: error | {:ok, [Nostrum.Struct.Guild.Integration.t()]}
  def get_guild_integrations(guild_id) do
    request(:get, Constants.guild_integrations(guild_id))
    |> handle_request_with_decode
  end

  @doc """
  Creates a new guild integeration.

  Guild to create integration with is specified by `guild_id`.

  `options` is a map with the following requires keys:
   * `type` - Integration type.
   * `id` - Integeration id.
  """
  @spec create_guild_integrations(integer, %{
          type: String.t(),
          id: integer
        }) :: error | {:ok}
  def create_guild_integrations(guild_id, options) do
    request(:post, Constants.guild_integrations(guild_id), options)
  end

  @doc """
  Changes the settings and behaviours for a guild integeration.

  Integration to modify is specified by `guild_id` and `integeration_id`.

  `options` is a map with the following keys:
   * `expire_behavior` - Expiry behavior.
   * `expire_grace_period` - Period where the integration will ignore elapsed subs.
   * `enable_emoticons` - Whether emoticons should be synced.
  """
  @spec modify_guild_integrations(integer, integer, %{
          expire_behaviour: integer,
          expire_grace_period: integer,
          enable_emoticons: boolean
        }) :: error | {:ok}
  def modify_guild_integrations(guild_id, integration_id, options) do
    request(:patch, Constants.guild_integration(guild_id, integration_id), options)
  end

  @doc """
  Deletes a guild integeration.

  Integration to delete is specified by `guild_id` and `integeration_id`.
  """
  @spec delete_guild_integrations(integer, integer) :: error | {:ok}
  def delete_guild_integrations(guild_id, integration_id) do
    request(:delete, Constants.guild_integration(guild_id, integration_id))
  end

  @doc """
  Syncs a guild integration.

  Integration to sync is specified by `guild_id` and `integeration_id`.
  """
  @spec sync_guild_integrations(integer, integer) :: error | {:ok}
  def sync_guild_integrations(guild_id, integration_id) do
    request(:post, Constants.guild_integration_sync(guild_id, integration_id))
  end

  @doc """
  Gets a guild embed.
  """
  @spec get_guild_embed(integer) :: error | {:ok, map}
  def get_guild_embed(guild_id) do
    request(:get, Constants.guild_embed(guild_id))
  end

  @doc """
  Modifies a guild imbed.
  """
  @spec modify_guild_embed(integer, map) :: error | {:ok, map}
  def modify_guild_embed(guild_id, options) do
    request(:patch, Constants.guild_embed(guild_id), options)
    |> handle_request_with_decode
  end

  @doc ~S"""
  Gets an invite by its `invite_code`.

  If successful, returns `{:ok, invite}`. Otherwise, returns a
  `t:Nostrum.Api.error/0`.

  ## Examples

  ```Elixir
  Nostrum.Api.get_invite("zsjUsC")
  {:ok, %Nostrum.Struct.Invite{code: "zsjUsC"}}
  ```
  """
  @spec get_invite(Invite.code()) :: error | {:ok, Invite.simple_invite()}
  def get_invite(invite_code) when is_binary(invite_code) do
    request(:get, Constants.invite(invite_code))
    |> handle_request_with_decode({:struct, Invite})
  end

  @doc ~S"""
  Same as `get_invite/1`, but raises `Nostrum.Error.ApiError` in case of failure.
  """
  @spec get_invite!(Invite.code()) :: no_return | Invite.simple_invite()
  def get_invite!(invite_code) do
    get_invite(invite_code)
    |> bangify
  end

  @doc ~S"""
  Deletes an invite by its `invite_code`.

  This endpoint requires the `MANAGE_CHANNELS` permission.

  If successful, returns `{:ok, invite}`. Otherwise, returns a
  `t:Nostrum.Api.error/0`.

  ## Examples

  ```Elixir
  Nostrum.Api.delete_invite("zsjUsC")
  {:ok, %Nostrum.Struct.Invite{code: "zsjUsC"}}
  ```
  """
  @spec delete_invite(Invite.code()) :: error | {:ok, Invite.simple_invite()}
  def delete_invite(invite_code) when is_binary(invite_code) do
    request(:delete, Constants.invite(invite_code))
    |> handle_request_with_decode({:struct, Invite})
  end

  @doc ~S"""
  Same as `delete_invite/1`, but raises `Nostrum.Error.ApiError` in case of failure.
  """
  @spec delete_invite!(Invite.code()) :: no_return | Invite.simple_invite()
  def delete_invite!(invite_code) do
    delete_invite(invite_code)
    |> bangify
  end

  @doc """
  Gets a user by its `t:Nostrum.Struct.User.id/0`.

  If the request is successful, this function returns `{:ok, user}`, where
  `user` is a `Nostrum.Struct.User`. Otherwise, returns `{:error, reason}`.
  """
  @spec get_user(User.id()) :: error | {:ok, User.t()}
  def get_user(user_id) do
    request(:get, Constants.user(user_id))
    |> handle_request_with_decode({:struct, User})
  end

  @doc """
  Same as `get_user/1`, but raises `Nostrum.Error.ApiError` in case of failure.
  """
  @spec get_user!(User.id()) :: no_return | User.t()
  def get_user!(user_id) do
    get_user(user_id)
    |> bangify
  end

  @doc """
  Gets info on the current user.

  If nostrum's caching is enabled, it is recommended to use `Nostrum.Cache.Me.get/0`
  instead of this function. This is because sending out an API request is much slower
  than pulling from our cache.

  If the request is successful, this function returns `{:ok, user}`, where
  `user` is nostrum's `Nostrum.Struct.User`. Otherwise, returns `{:error, reason}`.
  """
  @spec get_current_user() :: error | {:ok, User.t()}
  def get_current_user do
    request(:get, Constants.me())
    |> handle_request_with_decode({:struct, User})
  end

  @doc """
  Same as `get_current_user/0`, but raises `Nostrum.Error.ApiError` in case of failure.
  """
  @spec get_current_user!() :: no_return | User.t()
  def get_current_user! do
    get_current_user()
    |> bangify
  end

  @doc ~S"""
  Changes the username or avatar of the current user.

  ## Options

    * `:username` (string) - new username
    * `:avatar` (string) - the user's avatar as [avatar data](https://discordapp.com/developers/docs/resources/user#avatar-data)

  ## Examples

  ```Elixir
  Nostrum.Api.modify_current_user(avatar: "data:image/jpeg;base64,YXl5IGJieSB1IGx1a2luIDQgc3VtIGZ1az8=")
  ```
  """
  @spec modify_current_user(keyword | map) :: error | {:ok, User.t()}
  def modify_current_user(options)

  def modify_current_user(options) when is_list(options),
    do: modify_current_user(Map.new(options))

  def modify_current_user(%{} = options) do
    request(:patch, Constants.me(), options)
    |> handle_request_with_decode({:struct, User})
  end

  @doc """
  Same as `modify_current_user/1`, but raises `Nostrum.Error.ApiError` in case of failure.
  """
  @spec modify_current_user!(keyword | map) :: no_return | User.t()
  def modify_current_user!(options) do
    modify_current_user(options)
    |> bangify
  end

  @doc """
  Gets a list of guilds the user is currently in.

  This endpoint requires the `guilds` OAuth2 scope.

  If successful, returns `{:ok, guilds}`. Otherwise, returns a `t:Nostrum.Api.error/0`.

  ## Options

    * `:before` (`t:Nostrum.Snowflake.t/0`) - get guilds before this
    guild ID
    * `:after` (`t:Nostrum.Snowflake.t/0`) - get guilds after this guild
    ID
    * `:limit` (integer) - max number of guilds to return (1-100)

  ## Examples

  ```Elixir
  iex> Nostrum.Api.get_current_user_guilds(limit: 1)
  {:ok, [%Nostrum.Struct.Guild{}]}
  ```
  """
  @spec get_current_user_guilds(options) :: error | {:ok, [Guild.user_guild()]}
  def get_current_user_guilds(options \\ [])

  def get_current_user_guilds(options) when is_list(options),
    do: get_current_user_guilds(Map.new(options))

  def get_current_user_guilds(options) when is_map(options) do
    request(:get, Constants.me_guilds(), "", params: options)
    |> handle_request_with_decode({:list, {:struct, Guild}})
  end

  @doc ~S"""
  Same as `get_current_user_guilds/1`, but raises `Nostrum.Error.ApiError` in case of failure.
  """
  @spec get_current_user_guilds!(options) :: no_return | [Guild.user_guild()]
  def get_current_user_guilds!(options \\ []) do
    get_current_user_guilds(options)
    |> bangify
  end

  @doc """
  Leaves a guild.

  Guild to leave is specified by `guild_id`.
  """
  @spec leave_guild(integer) :: error | {:ok}
  def leave_guild(guild_id) do
    request(:delete, Constants.me_guild(guild_id))
  end

  @doc """
  Gets a list of our user's DM channels.

  If successful, returns `{:ok, dm_channels}`. Otherwise, returns a `t:Nostrum.Api.error/0`.

  ## Examples

  ```Elixir
  Nostrum.Api.get_user_dms()
  {:ok, [%Nostrum.Struct.Channel{type: 1} | _]}
  ```
  """
  @spec get_user_dms() :: error | {:ok, [Channel.dm_channel()]}
  def get_user_dms do
    request(:get, Constants.me_channels())
    |> handle_request_with_decode({:list, {:struct, Channel}})
  end

  @doc ~S"""
  Same as `get_user_dms/0`, but raises `Nostrum.Error.ApiError` in case of failure.
  """
  @spec get_user_dms!() :: no_return | [Channel.dm_channel()]
  def get_user_dms! do
    get_user_dms()
    |> bangify
  end

  @doc ~S"""
  Create a new DM channel with a user.

  If successful, returns `{:ok, dm_channel}`. Otherwise, returns a `t:Nostrum.Api.error/0`.

  ## Examples

  ```Elixir
  Nostrum.Api.create_dm(150061853001777154)
  {:ok, %Nostrum.Struct.Channel{type: 1}}
  ```
  """
  @spec create_dm(User.id()) :: error | {:ok, Channel.dm_channel()}
  def create_dm(user_id) when is_snowflake(user_id) do
    request(:post, Constants.me_channels(), %{recipient_id: user_id})
    |> handle_request_with_decode({:struct, Channel})
  end

  @doc ~S"""
  Same as `create_dm/1`, but raises `Nostrum.Error.ApiError` in case of failure.
  """
  @spec create_dm!(User.id()) :: no_return | Channel.dm_channel()
  def create_dm!(user_id) do
    create_dm(user_id)
    |> bangify
  end

  @doc """
  Creates a new group DM channel.

  If successful, returns `{:ok, group_dm_channel}`. Otherwise, returns a `t:Nostrum.Api.error/0`.

  `access_tokens` are user oauth2 tokens. `nicks` is a map that maps a user id
  to a nickname.

  ## Examples

  ```Elixir
  Nostrum.Api.create_group_dm(["6qrZcUqja7812RVdnEKjpzOL4CvHBFG"], %{41771983423143937 => "My Nickname"})
  {:ok, %Nostrum.Struct.Channel{type: 3}}
  ```
  """
  @spec create_group_dm([String.t()], %{optional(User.id()) => String.t()}) ::
          error | {:ok, Channel.group_dm_channel()}
  def create_group_dm(access_tokens, nicks) when is_list(access_tokens) and is_map(nicks) do
    request(:post, Constants.me_channels(), %{access_tokens: access_tokens, nicks: nicks})
    |> handle_request_with_decode({:struct, Channel})
  end

  @doc ~S"""
  Same as `create_group_dm/2`, but raises `Nostrum.Error.ApiError` in case of failure.
  """
  @spec create_group_dm!([String.t()], %{optional(User.id()) => String.t()}) ::
          no_return | Channel.group_dm_channel()
  def create_group_dm!(access_tokens, nicks) do
    create_group_dm(access_tokens, nicks)
    |> bangify
  end

  @doc """
  Gets a list of user connections.
  """
  @spec get_user_connections() :: error | {:ok, Nostrum.Struct.User.Connection.t()}
  def get_user_connections do
    request(:get, Constants.me_connections())
    |> handle_request_with_decode
  end

  @doc """
  Gets a list of voice regions.
  """
  @spec list_voice_regions() :: error | {:ok, [Nostrum.Struct.VoiceRegion.t()]}
  def list_voice_regions do
    request(:get, Constants.regions())
    |> handle_request_with_decode
  end

  @doc """
  Creates a webhook.

  ## Parameters
    - `channel_id` - Id of the channel to send the message to.
    - `args` - Map with the following **required** keys:
      - `name` - Name of the webhook.
      - `avatar` - Base64 128x128 jpeg image for the default avatar.
    - `reason` - An optional reason for the guild audit log.
  """
  @spec create_webhook(
          Channel.id(),
          %{
            name: String.t(),
            avatar: String.t()
          },
          AuditLogEntry.reason()
        ) :: error | {:ok, Nostrum.Struct.Webhook.t()}
  def create_webhook(channel_id, args, reason \\ nil) do
    %{
      method: :post,
      route: Constants.webhooks_channel(channel_id),
      body: args,
      options: [],
      headers: maybe_add_reason(reason)
    }
    |> request()
    |> handle_request_with_decode
  end

  @doc """
  Gets a list of webook for a channel.

  ## Parameters
    - `channel_id` - Channel to get webhooks for.
  """
  @spec get_channel_webhooks(Channel.id()) :: error | {:ok, [Nostrum.Struct.Webhook.t()]}
  def get_channel_webhooks(channel_id) do
    request(:get, Constants.webhooks_channel(channel_id))
    |> handle_request_with_decode
  end

  @doc """
  Gets a list of webooks for a guild.

  ## Parameters
    - `guild_id` - Guild to get webhooks for.
  """
  @spec get_guild_webhooks(Guild.id()) :: error | {:ok, [Nostrum.Struct.Webhook.t()]}
  def get_guild_webhooks(guild_id) do
    request(:get, Constants.webhooks_guild(guild_id))
    |> handle_request_with_decode
  end

  @doc """
  Gets a webhook by id.

  ## Parameters
    - `webhook_id` - Id of the webhook to get.
  """
  @spec get_webhook(Webhook.id()) :: error | {:ok, Nostrum.Struct.Webhook.t()}
  def get_webhook(webhook_id) do
    request(:get, Constants.webhook(webhook_id))
    |> handle_request_with_decode
  end

  @doc """
  Gets a webhook by id and token.

  This method is exactly like `get_webhook/1` but does not require
  authentication.

  ## Parameters
    - `webhook_id` - Id of the webhook to get.
    - `webhook_token` - Token of the webhook to get.
  """
  @spec get_webhook_with_token(Webhook.id(), Webhook.token()) ::
          error | {:ok, Nostrum.Struct.Webhook.t()}
  def get_webhook_with_token(webhook_id, webhook_token) do
    request(:get, Constants.webhook_token(webhook_id, webhook_token))
    |> handle_request_with_decode
  end

  @doc """
  Modifies a webhook.

  ## Parameters
    - `webhook_id` - Id of the webhook to modify.
    - `args` - Map with the following *optional* keys:
      - `name` - Name of the webhook.
      - `avatar` - Base64 128x128 jpeg image for the default avatar.
    - `reason` - An optional reason for the guild audit log.
  """
  @spec modify_webhook(
          Webhook.id(),
          %{
            name: String.t(),
            avatar: String.t()
          },
          AuditLogEntry.reason()
        ) :: error | {:ok, Nostrum.Struct.Webhook.t()}
  def modify_webhook(webhook_id, args, reason \\ nil) do
    %{
      method: :patch,
      route: Constants.webhook(webhook_id),
      body: args,
      options: [],
      headers: maybe_add_reason(reason)
    }
    |> request()
    |> handle_request_with_decode
  end

  @doc """
  Modifies a webhook with a token.

  This method is exactly like `modify_webhook/1` but does not require
  authentication.

  ## Parameters
    - `webhook_id` - Id of the webhook to modify.
    - `webhook_token` - Token of the webhook to get.
    - `args` - Map with the following *optional* keys:
      - `name` - Name of the webhook.
      - `avatar` - Base64 128x128 jpeg image for the default avatar.
    - `reason` - An optional reason for the guild audit log.
  """
  @spec modify_webhook_with_token(
          Webhook.id(),
          Webhook.token(),
          %{
            name: String.t(),
            avatar: String.t()
          },
          AuditLogEntry.reason()
        ) :: error | {:ok, Nostrum.Struct.Webhook.t()}
  def modify_webhook_with_token(webhook_id, webhook_token, args, reason \\ nil) do
    %{
      method: :patch,
      route: Constants.webhook_token(webhook_id, webhook_token),
      body: args,
      options: [],
      headers: maybe_add_reason(reason)
    }
    |> request()
    |> handle_request_with_decode
  end

  @doc """
  Deletes a webhook.

  ## Parameters
<<<<<<< HEAD
    - `webhook_id` - Id of webhook to delete.
    - `reason` - An optional reason for the guild audit log.
  """
  @spec delete_webhook(Webhook.id(), AuditLogEntry.reason()) :: error | {:ok}
  def delete_webhook(webhook_id, reason \\ nil) do
    request(%{
      method: :delete,
      route: Constants.webhook(webhook_id),
      body: "",
      options: [],
      headers: maybe_add_reason(reason)
    })
=======
    - `webhook_id` - Id of the webhook to delete.
    - `webhook_token` - Token of the webhook to delete.
  """
  @spec delete_webhook(Webhook.id()) :: error | {:ok}
  def delete_webhook(webhook_id) do
    request(:delete, Constants.webhook(webhook_id))
>>>>>>> e354c8b3
  end

  @doc """
  Executes a webhook.

  ## Parameters
  - `webhook_id` - Id of the webhook to execute.
  - `webhook_token` - Token of the webhook to execute.
  - `args` - Map with the following required keys:
    - `content` - Message content.
    - `file` - File to send.
    - `embeds` - List of embeds to send.
    - `username` - Overrides the default name of the webhook.
    - `avatar_url` - Overrides the default avatar of the webhook.
    - `tts` - Whether the message should be read over text to speech.
  - `wait` - Whether to return an error or not. Defaults to `false`.

  Only one of `content`, `file` or `embeds` should be supplied in the `args` parameter.
  """
  @spec execute_webhook(
          Webhook.id(),
          Webhook.token(),
          %{
            content: String.t(),
            username: String.t(),
            avatar_url: String.t(),
            tts: boolean,
            file: String.t(),
            embeds: [Embed.t()]
          },
          boolean
        ) :: error | {:ok}
  def execute_webhook(webhook_id, webhook_token, args, wait \\ false)

  def execute_webhook(webhook_id, webhook_token, %{file: _} = args, wait) do
    request_multipart(
      :post,
      Constants.webhook_token(webhook_id, webhook_token),
      args,
      params: [wait: wait]
    )
    |> handle_request_with_decode
  end

  def execute_webhook(webhook_id, webhook_token, %{content: _} = args, wait) do
    request(
      :post,
      Constants.webhook_token(webhook_id, webhook_token),
      args,
      params: [wait: wait]
    )
    |> handle_request_with_decode
  end

  @doc """
  Executes a slack webhook.

  ## Parameters
    - `webhook_id` - Id of the webhook to execute.
    - `webhook_token` - Token of the webhook to execute.
  """
  @spec execute_slack_webhook(Webhook.id(), Webhook.token(), boolean) :: error | {:ok}
  def execute_slack_webhook(webhook_id, webhook_token, wait \\ false) do
    request(:post, Constants.webhook_slack(webhook_id, webhook_token), params: [wait: wait])
  end

  @doc """
  Executes a git webhook.

  ## Parameters
    - `webhook_id` - Id of the webhook to execute.
    - `webhook_token` - Token of the webhook to execute.
  """
  @spec execute_git_webhook(Webhook.id(), Webhook.token(), boolean) :: error | {:ok}
  def execute_git_webhook(webhook_id, webhook_token, wait \\ false) do
    request(:post, Constants.webhook_git(webhook_id, webhook_token), params: [wait: wait])
  end

  @doc """
  Gets the bot's OAuth2 application info.

  ## Example
  ```elixir
  Nostrum.Api.get_application_information
  {:ok,
  %{
    bot_public: false,
    bot_require_code_grant: false,
    description: "Test",
    icon: nil,
    id: "172150183260323840",
    name: "Baba O-Riley",
    owner: %{
      avatar: nil,
      discriminator: "0042",
      id: "172150183260323840",
      username: "i own a bot"
    },
  }}
  ```
  """
  @spec get_application_information() :: error | {:ok, map()}
  def get_application_information do
    request(:get, Constants.application_information())
    |> handle_request_with_decode
  end

  @spec maybe_add_reason(String.t() | nil) :: List.t()
  defp maybe_add_reason(reason) do
    maybe_add_reason(reason, [{"content-type", "application/json"}])
  end

  @spec maybe_add_reason(String.t() | nil, List.t()) :: List.t()
  defp maybe_add_reason(nil, headers) do
    headers
  end

  defp maybe_add_reason(reason, headers) do
    [{"x-audit-log-reason", reason} | headers]
  end

  def request(request) do
    GenServer.call(Ratelimiter, {:queue, request, nil}, :infinity)
  end

  # HTTPosion defaults to `""` for an empty body, so it's safe to do so here
  def request(method, route, body \\ "", options \\ []) do
    request = %{
      method: method,
      route: route,
      body: body,
      options: options,
      headers: [{"content-type", "application/json"}]
    }

    GenServer.call(Ratelimiter, {:queue, request, nil}, :infinity)
  end

  def request_multipart(method, route, body \\ "", options \\ []) do
    request = %{
      method: method,
      route: route,
      # Hello hackney documentation :^)
      body:
        {:multipart,
         [
           {
             :file,
             body.file,
             {"form-data", [{"filename", body.content}]},
             [{"tts", body.tts}]
           }
         ]},
      options: options,
      headers: [{"content-type", "multipart/form-data"}]
    }

    GenServer.call(Ratelimiter, {:queue, request, nil}, :infinity)
  end

  @doc false
  def bangify(to_bang) do
    case to_bang do
      {:error, error} ->
        raise(error)

      {:ok, body} ->
        body

      {:ok} ->
        {:ok}
    end
  end

  @doc """
  Returns the token of the bot.
  """
  @spec get_token() :: String.t()
  def get_token do
    Application.get_env(:nostrum, :token)
  end

  defp handle_request_with_decode(response)
  defp handle_request_with_decode({:ok, body}), do: {:ok, Poison.decode!(body, keys: :atoms)}
  defp handle_request_with_decode({:error, _} = error), do: error

  defp handle_request_with_decode(response, type)
  # add_guild_member/3 can return both a 201 and a 204
  defp handle_request_with_decode({:ok}, _type), do: {:ok}
  defp handle_request_with_decode({:error, _} = error, _type), do: error

  defp handle_request_with_decode({:ok, body}, type) do
    convert =
      body
      |> Poison.decode!(keys: :atoms)
      |> Util.cast(type)

    {:ok, convert}
  end
end<|MERGE_RESOLUTION|>--- conflicted
+++ resolved
@@ -819,30 +819,23 @@
    * `type` - Required; `member` if editing a user, `role` if editing a role.
    * `allow` - Bitwise value of allowed permissions.
    * `deny` - Bitwise value of denied permissions.
-<<<<<<< HEAD
    * `type` - `member` if editing a user, `role` if editing a role.
 
   An optional `reason` can be provided for the audit log.
-=======
 
    `allow` and `deny` are defaulted to `0`, meaning that even if you don't
    specify them, they will override their respective former values in an
    existing overwrite.
->>>>>>> e354c8b3
   """
   @spec edit_channel_permissions(
           integer,
           integer,
-<<<<<<< HEAD
-          [allow: integer, deny: integer, type: String.t()],
-          AuditLogEntry.reason()
-=======
           %{
             required(:type) => String.t(),
             optional(:allow) => integer,
             optional(:deny) => integer
-          }
->>>>>>> e354c8b3
+          },
+          AuditLogEntry.reason()
         ) :: error | {:ok}
   def edit_channel_permissions(channel_id, overwrite_id, permission_info, reason \\ nil) do
     request(%{
@@ -860,16 +853,12 @@
   @spec edit_channel_permissions!(
           integer,
           integer,
-<<<<<<< HEAD
-          [allow: integer, deny: integer, type: String.t()],
-          AuditLogEntry.reason()
-=======
           %{
             required(:type) => String.t(),
             optional(:allow) => integer,
             optional(:deny) => integer
-          }
->>>>>>> e354c8b3
+          },
+          AuditLogEntry.reason()
         ) :: no_return | {:ok}
   def edit_channel_permissions!(channel_id, overwrite_id, permission_info, reason \\ nil) do
     edit_channel_permissions(channel_id, overwrite_id, permission_info, reason)
@@ -2654,7 +2643,6 @@
   Deletes a webhook.
 
   ## Parameters
-<<<<<<< HEAD
     - `webhook_id` - Id of webhook to delete.
     - `reason` - An optional reason for the guild audit log.
   """
@@ -2667,14 +2655,6 @@
       options: [],
       headers: maybe_add_reason(reason)
     })
-=======
-    - `webhook_id` - Id of the webhook to delete.
-    - `webhook_token` - Token of the webhook to delete.
-  """
-  @spec delete_webhook(Webhook.id()) :: error | {:ok}
-  def delete_webhook(webhook_id) do
-    request(:delete, Constants.webhook(webhook_id))
->>>>>>> e354c8b3
   end
 
   @doc """
