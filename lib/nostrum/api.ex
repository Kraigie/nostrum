defmodule Nostrum.Api do
  @moduledoc ~S"""
  Interface for Discord's rest API.

  By default all methods in this module are ran synchronously. If you wish to
  have async rest operations I recommend you execute these functions inside of a
  task.

  **Examples**
  ```Elixir
  # Async Task
  t = Task.async fn ->
    Nostrum.Api.get_channel_messages(12345678912345, :infinity, {})
  end
  messages = Task.await t

  # A lot of times we don't care about the return value of the function
  Task.start fn ->
    messages = ["in", "the", "end", "it", "doesn't", "even", "matter"]
    Enum.each messages, &Nostrum.Api.create_message!(12345678912345, &1)
  end
  ```

  #### A note about Strings and Ints
  Currently, responses from the REST api will have `id` fields as `string`.
  Everything received from the WS connection will have `id` fields as `int`.

  If you're processing a response from the API and trying to access something in the cache
  based off of an `id` in the response, you will need to conver it to an `int` using
  `String.to_integer/1`. I'm open to suggestions for how this should be handled going forward.

  **Example**
  ```Elixir
  messages = Nostrum.Api.get_pinned_messages!(12345678912345)

  authors =
    Enum.map messages, fn msg ->
      author_id = String.to_integer(msg.author.id)
      Nostrum.Cache.User.get!(id: author_id)
    end
  ```
  """

  use Bitwise

  import Nostrum.Snowflake, only: [is_snowflake: 1]

  alias Nostrum.{Constants, Snowflake, Util}
  alias Nostrum.Struct.{Channel, Embed, Emoji, Guild, Invite, Message, User, Webhook}
  alias Nostrum.Struct.Guild.{AuditLog, AuditLogEntry, Member, Role}
  alias Nostrum.Shard.{Session, Supervisor}

  @typedoc """
  Represents a failed response from the API.

  This occurs when hackney or HTTPoison fail, or when the API doesn't respond with `200` or `204`.
  """
  @type error :: {:error, Nostrum.Error.ApiError.t() | HTTPoison.Error.t()}

  @typedoc """
  Represents a limit used to retrieve messages.

  Integer number of messages, or :infinity to retrieve all messages.
  """
  @type limit :: integer | :infinity

  @typedoc """
  Represents a tuple used to locate messages.

  The first element of the tuple is an atom.
  The second element will be a message_id as an integer.
  The tuple can also be empty to search from the most recent message in the channel
  """
  @type locator ::
          {:before, integer}
          | {:after, integer}
          | {:around, integer}
          | {}

  @typedoc """
  Represents different statuses the bot can have.

    - `:dnd` - Red circle.
    - `:idle` - Yellow circle.
    - `:online` - Green circle.
    - `:invisible` - The bot will appear offline.
  """
  @type status :: :dnd | :idle | :online | :invisible

  @typedoc """
  Represents an emoji for interacting with reaction endpoints.
  """
  @type emoji :: Emoji.t() | Emoji.api_name()

  @typedoc """
  Represents optional parameters for Api functions.

  Each function has documentation regarding what parameters it
  supports or needs.
  """
  @type options :: keyword | map

  @doc """
  Updates the status of the bot for a certain shard.

  ## Parameters
    - `pid` - Pid of the shard.
    - `status` - Status of the bot.
    - `game` - The 'playing' text of the bot. Empty will clear.
    - `type` - The type of status to show. 0 (Playing) | 1 (Streaming) | 2 (Listening) | 3 (Watching)
    - `stream` - URL of twitch.tv stream
  """
  @spec update_shard_status(pid, status, String.t(), integer, String.t() | nil) :: :ok
  def update_shard_status(pid, status, game, type \\ 0, stream \\ nil) do
    Session.update_status(pid, to_string(status), game, stream, type)
    :ok
  end

  @doc """
  Updates the status of the bot for all shards.

  See `update_shard_status/5` for usage.
  """
  @spec update_status(status, String.t(), integer, String.t() | nil) :: :ok
  def update_status(status, game, type \\ 0, stream \\ nil) do
    Supervisor.update_status(status, game, stream, type)
    :ok
  end

  @doc """
  Joins, moves, or disconnects the bot from a voice channel.

  The correct shard to send the update to will be inferred from the
  `guild_id`. If a corresponding `guild_id` is not found a cache error will be
  raised.

  To disconnect from a channel, `channel_id` should be set to `nil`.
  """
  @spec update_voice_state(Guild.id(), Channel.id(), boolean, boolean) :: no_return | :ok
  def update_voice_state(guild_id, channel_id, self_mute \\ false, self_deaf \\ false) do
    Supervisor.update_voice_state(guild_id, channel_id, self_mute, self_deaf)
  end

  @doc ~S"""
  Posts a message to a guild text or DM channel.

  This endpoint requires the `VIEW_CHANNEL` and `SEND_MESSAGES` permissions. It
  may situationally need the `SEND_MESSAGES_TTS` permission. It fires the
  `t:Nostrum.Consumer.message_create/0` event.

  If `options` is a string, `options` will be used as the message's content.

  If successful, returns `{:ok, message}`. Otherwise, returns a `t:Nostrum.Api.error/0`.

  ## Options

    * `:content` (string) - the message contents (up to 2000 characters)
    * `:nonce` (`t:Nostrum.Snowflake.t/0`) - a nonce that can be used for
    optimistic message sending
    * `:tts` (boolean) - true if this is a TTS message
    * `:file` (`t:Path.t/0` | map) - the path of the file being sent, or a map with the following keys
    if sending a binary from memory
      * `:name` (string) - the name of the file
      * `:body` (string) - binary you wish to send
    * `:embed` (`t:Nostrum.Struct.Embed.t/0`) - embedded rich content

    At least one of the following is required: `:content`, `:file`, `:embed`.

  ## Examples

  ```Elixir
  Nostrum.Api.create_message(43189401384091, content: "hello world!")

  Nostrum.Api.create_message(43189401384091, "hello world!")

  import Nostrum.Struct.Embed
  embed =
    %Nostrum.Struct.Embed{}
    |> put_title("embed")
    |> put_description("new desc")
  Nostrum.Api.create_message(43189401384091, embed: embed)

  Nostrum.Api.create_message(43189401384091, file: "/path/to/file.txt")

  Nostrum.Api.create_message(43189401384091, content: "hello world!", embed: embed, file: "/path/to/file.txt")
  ```
  """
  @spec create_message(Channel.id() | Message.t(), options | String.t()) ::
          error | {:ok, Message.t()}
  def create_message(channel_id, options)

  def create_message(%Message{} = message, options),
    do: create_message(message.channel_id, options)

  def create_message(channel_id, options) when is_list(options),
    do: create_message(channel_id, Map.new(options))

  def create_message(channel_id, %{} = options) when is_snowflake(channel_id) do
    case options do
      %{file: _} -> create_message_with_multipart(channel_id, options)
      _ -> create_message_with_json(channel_id, options)
    end
  end

  def create_message(channel_id, content) when is_snowflake(channel_id) and is_binary(content),
    do: create_message_with_json(channel_id, %{content: content})

  defp create_message_with_multipart(channel_id, %{file: file} = options) do
    payload_json =
      options
      |> Map.delete(:file)
      |> Poison.encode!()

    request = %{
      method: :post,
      route: Constants.channel_messages(channel_id),
      body: {:multipart, [create_multipart(file), {"payload_json", payload_json}]},
      options: [],
      headers: [
        {"content-type", "multipart/form-data"}
      ]
    }

    GenServer.call(Ratelimiter, {:queue, request, nil}, :infinity)
    |> handle_request_with_decode({:struct, Message})
  end

  defp create_multipart(path) when is_binary(path) do
    {:file, path}
  end

  defp create_multipart(%{name: name, body: body}) do
    {"file", body, {"form-data", [{"name", "file"}, {"filename", name}]},
     [{"Content-Type", "multipart/form-data"}]}
  end

  defp create_message_with_json(channel_id, options) do
    request(:post, Constants.channel_messages(channel_id), options)
    |> handle_request_with_decode({:struct, Message})
  end

  @doc ~S"""
  Same as `create_message/2`, but raises `Nostrum.Error.ApiError` in case of failure.
  """
  @spec create_message!(Channel.id() | Message.t(), options | String.t()) ::
          no_return | Message.t()
  def create_message!(channel_id, options) do
    create_message(channel_id, options)
    |> bangify
  end

  @doc ~S"""
  Edits a previously sent message in a channel.

  This endpoint requires the `VIEW_CHANNEL` permission. It fires the
  `t:Nostrum.Consumer.message_update/0` event.

  If `options` is a string, `options` will be used as the message's content.

  If successful, returns `{:ok, message}`. Otherwise, returns a `t:Nostrum.Api.error/0`.

  ## Options

    * `:content` (string) - the message contents (up to 2000 characters)
    * `:embed` (`t:Nostrum.Struct.Embed.t/0`) - embedded rich content

  ## Examples

  ```Elixir
  Nostrum.Api.edit_message(43189401384091, 1894013840914098, content: "hello world!")

  Nostrum.Api.edit_message(43189401384091, 1894013840914098, "hello world!")

  import Nostrum.Struct.Embed
  embed =
    %Nostrum.Struct.Embed{}
    |> put_title("embed")
    |> put_description("new desc")
  Nostrum.Api.edit_message(43189401384091, 1894013840914098, embed: embed)

  Nostrum.Api.edit_message(43189401384091, 1894013840914098, content: "hello world!", embed: embed)
  ```
  """
  @spec edit_message(Channel.id(), Message.id(), options | String.t()) ::
          error | {:ok, Message.t()}
  def edit_message(channel_id, message_id, options)

  def edit_message(channel_id, message_id, options) when is_list(options),
    do: edit_message(channel_id, message_id, Map.new(options))

  def edit_message(channel_id, message_id, %{} = options)
      when is_snowflake(channel_id) and is_snowflake(message_id) do
    request(:patch, Constants.channel_message(channel_id, message_id), options)
    |> handle_request_with_decode({:struct, Message})
  end

  def edit_message(channel_id, message_id, content)
      when is_snowflake(channel_id) and is_snowflake(message_id) and is_binary(content) do
    request(:patch, Constants.channel_message(channel_id, message_id), %{content: content})
    |> handle_request_with_decode({:struct, Message})
  end

  @doc ~S"""
  Same as `edit_message/3`, but raises `Nostrum.Error.ApiError` in case of failure.
  """
  @spec edit_message!(Channel.id(), Message.id(), options) :: no_return | Message.t()
  def edit_message!(channel_id, message_id, options) do
    edit_message(channel_id, message_id, options)
    |> bangify
  end

  @doc ~S"""
  Same as `edit_message/3`, but takes a `Nostrum.Struct.Message` instead of a
  `channel_id` and `message_id`.
  """
  @spec edit_message(Message.t(), options) :: error | {:ok, Message.t()}
  def edit_message(%Message{id: id, channel_id: c_id}, options) do
    edit_message(c_id, id, options)
  end

  @doc ~S"""
  Same as `edit_message/2`, but raises `Nostrum.Error.ApiError` in case of failure.
  """
  @spec edit_message!(Message.t(), options) :: no_return | Message.t()
  def edit_message!(message, options) do
    edit_message(message, options)
    |> bangify
  end

  @doc ~S"""
  Same as `delete_message/2`, but takes a `Nostrum.Struct.Message` instead of a
  `channel_id` and `message_id`.
  """
  @spec delete_message(Message.t()) :: error | {:ok}
  def delete_message(%Message{id: id, channel_id: c_id}) do
    delete_message(c_id, id)
  end

  @doc ~S"""
  Deletes a message.

  This endpoint requires the 'VIEW_CHANNEL' and 'MANAGE_MESSAGES' permission. It
  fires the `MESSAGE_DELETE` event.

  If successful, returns `{:ok}`. Otherwise, returns a `t:Nostrum.Api.error/0`.

  ## Examples

  ```Elixir
  Nostrum.Api.delete_message(43189401384091, 43189401384091)
  ```
  """
  @spec delete_message(Channel.id(), Message.id()) :: error | {:ok}
  def delete_message(channel_id, message_id)
      when is_snowflake(channel_id) and is_snowflake(message_id) do
    request(:delete, Constants.channel_message(channel_id, message_id))
  end

  @doc ~S"""
  Same as `delete_message/1`, but raises `Nostrum.Error.ApiError` in case of failure.
  """
  @spec delete_message!(Message.t()) :: error | {:ok}
  def delete_message!(%Message{id: id, channel_id: c_id}) do
    delete_message(c_id, id)
    |> bangify
  end

  @doc ~S"""
  Same as `delete_message/2`, but raises `Nostrum.Error.ApiError` in case of failure.
  """
  @spec delete_message!(Channel.id(), Message.id()) :: no_return | {:ok}
  def delete_message!(channel_id, message_id) do
    delete_message(channel_id, message_id)
    |> bangify
  end

  @doc ~S"""
  Creates a reaction for a message.

  This endpoint requires the `VIEW_CHANNEL` and `READ_MESSAGE_HISTORY`
  permissions. Additionally, if nobody else has reacted to the message with
  the `emoji`, this endpoint requires the `ADD_REACTIONS` permission. It
  fires a `t:Nostrum.Consumer.message_reaction_add/0` event.

  If successful, returns `{:ok}`. Otherwise, returns `t:Nostrum.Api.error/0`.

  ## Examples

  ```Elixir
  # Using a Nostrum.Struct.Emoji.
  emoji = %Nostrum.Struct.Emoji{id: 43819043108, name: "foxbot"}
  Nostrum.Api.create_reaction(123123123123, 321321321321, emoji)

  # Using a base 16 emoji string.
  Nostrum.Api.create_reaction(123123123123, 321321321321, "\xF0\x9F\x98\x81")

  ```

  For other emoji string examples, see `t:Nostrum.Struct.Emoji.api_name/0`.
  """
  @spec create_reaction(Channel.id(), Message.id(), emoji) :: error | {:ok}
  def create_reaction(channel_id, message_id, emoji)

  def create_reaction(channel_id, message_id, %Emoji{} = emoji),
    do: create_reaction(channel_id, message_id, Emoji.api_name(emoji))

  def create_reaction(channel_id, message_id, emoji_api_name) do
    request(:put, Constants.channel_reaction_me(channel_id, message_id, emoji_api_name))
  end

  @doc ~S"""
  Same as `create_reaction/3`, but raises `Nostrum.Error.ApiError` in case of failure.
  """
  @spec create_reaction!(Channel.id(), Message.id(), emoji) :: no_return | {:ok}
  def create_reaction!(channel_id, message_id, emoji) do
    create_reaction(channel_id, message_id, emoji)
    |> bangify
  end

  @doc ~S"""
  Deletes a reaction the current user has made for the message.

  This endpoint requires the `VIEW_CHANNEL` and `READ_MESSAGE_HISTORY`
  permissions. It fires a `t:Nostrum.Consumer.message_reaction_remove/0` event.

  If successful, returns `{:ok}`. Otherwise, returns `t:Nostrum.Api.error/0`.

  See `create_reaction/3` for similar examples.
  """
  @spec delete_own_reaction(Channel.id(), Message.id(), emoji) :: error | {:ok}
  def delete_own_reaction(channel_id, message_id, emoji)

  def delete_own_reaction(channel_id, message_id, %Emoji{} = emoji),
    do: delete_own_reaction(channel_id, message_id, Emoji.api_name(emoji))

  def delete_own_reaction(channel_id, message_id, emoji_api_name) do
    request(:delete, Constants.channel_reaction_me(channel_id, message_id, emoji_api_name))
  end

  @doc ~S"""
  Same as `delete_own_reaction/3`, but raises `Nostrum.Error.ApiError` in case of failure.
  """
  @spec delete_own_reaction!(Channel.id(), Message.id(), emoji) :: no_return | {:ok}
  def delete_own_reaction!(channel_id, message_id, emoji) do
    delete_own_reaction(channel_id, message_id, emoji)
    |> bangify
  end

  @doc ~S"""
  Deletes another user's reaction from a message.

  This endpoint requires the `VIEW_CHANNEL`, `READ_MESSAGE_HISTORY`, and
  `MANAGE_MESSAGES` permissions. It fires a `t:Nostrum.Consumer.message_reaction_remove/0` event.

  If successful, returns `{:ok}`. Otherwise, returns `t:Nostrum.Api.error/0`.

  See `create_reaction/3` for similar examples.
  """
  @spec delete_user_reaction(Channel.id(), Message.id(), emoji, User.id()) :: error | {:ok}
  def delete_user_reaction(channel_id, message_id, emoji, user_id)

  def delete_user_reaction(channel_id, message_id, %Emoji{} = emoji, user_id),
    do: delete_user_reaction(channel_id, message_id, Emoji.api_name(emoji), user_id)

  def delete_user_reaction(channel_id, message_id, emoji_api_name, user_id) do
    request(:delete, Constants.channel_reaction(channel_id, message_id, emoji_api_name, user_id))
  end

  @doc ~S"""
  Same as `delete_user_reaction/4`, but raises `Nostrum.Error.ApiError` in case of failure.
  """
  @spec delete_user_reaction!(Channel.id(), Message.id(), emoji, User.id()) :: no_return | {:ok}
  def delete_user_reaction!(channel_id, message_id, emoji, user_id) do
    delete_user_reaction(channel_id, message_id, emoji, user_id)
    |> bangify
  end

  @doc ~S"""
  Deletes all reactions of a given emoji from a message.

  This endpoint requires the `MANAGE_MESSAGES` permissions. It fires a `t:Nostrum.Consumer.message_reaction_remove_emoji/0` event.

  If successful, returns `{:ok}`. Otherwise, returns `t:Nostrum.Api.error/0`.

  See `create_reaction/3` for similar examples.
  """
  @spec delete_reaction(Channel.id(), Message.id(), emoji) :: error | {:ok}
  def delete_reaction(channel_id, message_id, emoji)

  def delete_reaction(channel_id, message_id, %Emoji{} = emoji),
    do: delete_reaction(channel_id, message_id, Emoji.api_name(emoji))

  def delete_reaction(channel_id, message_id, emoji_api_name) do
    request(
      :delete,
      Constants.channel_reactions_delete_emoji(channel_id, message_id, emoji_api_name)
    )
  end

  @doc ~S"""
  Same as `delete_reaction/3`, but raises `Nostrum.Error.ApiError` in case of failure.
  """
  @spec delete_reaction!(Channel.id(), Message.id(), emoji) :: no_return | {:ok}
  def delete_reaction!(channel_id, message_id, emoji) do
    delete_reaction(channel_id, message_id, emoji)
    |> bangify
  end

  @doc ~S"""
  Gets all users who reacted with an emoji.

  This endpoint requires the `VIEW_CHANNEL` and `READ_MESSAGE_HISTORY` permissions.

  If successful, returns `{:ok, users}`. Otherwise, returns `t:Nostrum.Api.error/0`.

  See `create_reaction/3` for similar examples.
  """
  @spec get_reactions(Channel.id(), Message.id(), emoji) :: error | {:ok, [User.t()]}
  def get_reactions(channel_id, message_id, emoji)

  def get_reactions(channel_id, message_id, %Emoji{} = emoji),
    do: get_reactions(channel_id, message_id, Emoji.api_name(emoji))

  def get_reactions(channel_id, message_id, emoji_api_name) do
    request(:get, Constants.channel_reactions_get(channel_id, message_id, emoji_api_name))
    |> handle_request_with_decode({:list, {:struct, User}})
  end

  @doc ~S"""
  Same as `get_reactions/3`, but raises `Nostrum.Error.ApiError` in case of failure.
  """
  @spec get_reactions!(Channel.id(), Message.id(), emoji) :: no_return | [User.t()]
  def get_reactions!(channel_id, message_id, emoji) do
    get_reactions(channel_id, message_id, emoji)
    |> bangify
  end

  @doc ~S"""
  Deletes all reactions from a message.

  This endpoint requires the `VIEW_CHANNEL`, `READ_MESSAGE_HISTORY`, and
  `MANAGE_MESSAGES` permissions. It fires a `t:Nostrum.Consumer.message_reaction_remove_all/0` event.

  If successful, returns `{:ok}`. Otherwise, return `t:Nostrum.Api.error/0`.
  """
  @spec delete_all_reactions(Channel.id(), Message.id()) :: error | {:ok}
  def delete_all_reactions(channel_id, message_id) do
    request(:delete, Constants.channel_reactions_delete(channel_id, message_id))
  end

  @doc ~S"""
  Same as `delete_all_reactions/2`, but raises `Nostrum.Error.ApiError` in case of failure.
  """
  @spec delete_all_reactions!(Channel.id(), Message.id()) :: no_return | {:ok}
  def delete_all_reactions!(channel_id, message_id) do
    delete_all_reactions(channel_id, message_id)
    |> bangify
  end

  @doc ~S"""
  Gets a channel.

  If successful, returns `{:ok, channel}`. Otherwise, returns a `t:Nostrum.Api.error/0`.

  ## Examples

  ```Elixir
  Nostrum.Api.get_channel(381889573426429952)
  {:ok, %Nostrum.Struct.Channel{id: 381889573426429952}}
  ```
  """
  @spec get_channel(Channel.id()) :: error | {:ok, Channel.t()}
  def get_channel(channel_id) when is_snowflake(channel_id) do
    request(:get, Constants.channel(channel_id))
    |> handle_request_with_decode({:struct, Channel})
  end

  @doc ~S"""
  Same as `get_channel/1`, but raises `Nostrum.Error.ApiError` in case of failure.
  """
  @spec get_channel!(Channel.id()) :: no_return | Channel.t()
  def get_channel!(channel_id) do
    get_channel(channel_id)
    |> bangify
  end

  @doc ~S"""
  Modifies a channel's settings.

  An optional `reason` can be given for the guild audit log.

  If a `t:Nostrum.Struct.Channel.guild_channel/0` is being modified, this
  endpoint requires the `MANAGE_CHANNEL` permission. It fires a
  `t:Nostrum.Consumer.channel_update/0` event. If a
  `t:Nostrum.Struct.Channel.channel_category/0` is being modified, then this
  endpoint fires multiple `t:Nostrum.Consumer.channel_update/0` events.

  If successful, returns `{:ok, channel}`. Otherwise, returns a `t:Nostrum.Api.error/0`.

  ## Options

    * `:name` (string) - 2-100 character channel name
    * `:position` (integer) - the position of the channel in the left-hand listing
    * `:topic` (string) (`t:Nostrum.Struct.Channel.text_channel/0` only) -
    0-1024 character channel topic
    * `:nsfw` (boolean) (`t:Nostrum.Struct.Channel.text_channel/0` only) -
    if the channel is nsfw
    * `:bitrate` (integer) (`t:Nostrum.Struct.Channel.voice_channel/0` only) -
    the bitrate (in bits) of the voice channel; 8000 to 96000 (128000 for VIP servers)
    * `:user_limit` (integer) (`t:Nostrum.Struct.Channel.voice_channel/0` only) -
    the user limit of the voice channel; 0 refers to no limit, 1 to 99 refers to a user limit
    * `:permission_overwrites` (list of `t:Nostrum.Struct.Overwrite.t/0` or equivalent map) -
    channel or category-specific permissions
    * `:parent_id` (`t:Nostrum.Struct.Channel.id/0`) (`t:Nostrum.Struct.Channel.guild_channel/0` only) -
    id of the new parent category for a channel

  ## Examples

  ```Elixir
  Nostrum.Api.modify_channel(41771983423143933, name: "elixir-nostrum", topic: "nostrum discussion")
  {:ok, %Nostrum.Struct.Channel{id: 41771983423143933, name: "elixir-nostrum", topic: "nostrum discussion"}}

  Nostrum.Api.modify_channel(41771983423143933)
  {:ok, %Nostrum.Struct.Channel{id: 41771983423143933}}
  ```
  """
  @spec modify_channel(Channel.id(), options, AuditLogEntry.reason()) ::
          error | {:ok, Channel.t()}
  def modify_channel(channel_id, options, reason \\ nil)

  def modify_channel(channel_id, options, reason) when is_list(options),
    do: modify_channel(channel_id, Map.new(options), reason)

  def modify_channel(channel_id, %{} = options, reason) when is_snowflake(channel_id) do
    %{
      method: :patch,
      route: Constants.channel(channel_id),
      body: options,
      options: [],
      headers: maybe_add_reason(reason)
    }
    |> request
    |> handle_request_with_decode({:struct, Channel})
  end

  @doc ~S"""
  Same as `modify_channel/2`, but raises `Nostrum.Error.ApiError` in case of failure.
  """
  @spec modify_channel!(Channel.id(), options, AuditLogEntry.reason()) :: no_return | Channel.t()
  def modify_channel!(channel_id, options, reason \\ nil) do
    modify_channel(channel_id, options, reason)
    |> bangify
  end

  @doc ~S"""
  Deletes a channel.

  An optional `reason` can be provided for the guild audit log.

  If deleting a `t:Nostrum.Struct.Channel.guild_channel/0`, this endpoint requires
  the `MANAGE_CHANNELS` permission. It fires a
  `t:Nostrum.Consumer.channel_delete/0`. If a `t:Nostrum.Struct.Channel.channel_category/0`
  is deleted, then a `t:Nostrum.Consumer.channel_update/0` event will fire
  for each channel under the category.

  If successful, returns `{:ok, channel}`. Otherwise, returns a `t:Nostrum.Api.error/0`.

  ## Examples

  ```Elixir
  Nostrum.Api.delete_channel(421533712753360896)
  {:ok, %Nostrum.Struct.Channel{id: 421533712753360896}}
  ```
  """
  @spec delete_channel(Channel.id(), AuditLogEntry.reason()) :: error | {:ok, Channel.t()}
  def delete_channel(channel_id, reason \\ nil) when is_snowflake(channel_id) do
    %{
      method: :delete,
      route: Constants.channel(channel_id),
      body: "",
      options: [],
      headers: maybe_add_reason(reason)
    }
    |> request()
    |> handle_request_with_decode({:struct, Channel})
  end

  @doc ~S"""
  Same as `delete_channel/1`, but raises `Nostrum.Error.ApiError` in case of failure.
  """
  @spec delete_channel!(Channel.id(), AuditLogEntry.reason()) :: no_return | Channel.t()
  def delete_channel!(channel_id, reason \\ nil) do
    delete_channel(channel_id, reason)
    |> bangify
  end

  @doc ~S"""
  Retrieves a channel's messages around a `locator` up to a `limit`.

  This endpoint requires the 'VIEW_CHANNEL' permission. If the current user
  is missing the 'READ_MESSAGE_HISTORY' permission, then this function will
  return no messages.

  If successful, returns `{:ok, messages}`. Otherwise, returns a `t:Nostrum.Api.error/0`.

  ## Examples

  ```Elixir
  Nostrum.Api.get_channel_messages(43189401384091, 5, {:before, 130230401384})
  ```
  """
  @spec get_channel_messages(Channel.id(), limit, locator) :: error | {:ok, [Message.t()]}
  def get_channel_messages(channel_id, limit, locator \\ {}) when is_snowflake(channel_id) do
    get_messages_sync(channel_id, limit, [], locator)
  end

  defp get_messages_sync(channel_id, limit, messages, locator) when limit <= 100 do
    case get_channel_messages_call(channel_id, limit, locator) do
      {:ok, new_messages} -> {:ok, messages ++ new_messages}
      other -> other
    end
  end

  defp get_messages_sync(channel_id, limit, messages, locator) do
    case get_channel_messages_call(channel_id, 100, locator) do
      {:error, message} ->
        {:error, message}

      {:ok, []} ->
        {:ok, messages}

      {:ok, new_messages} ->
        new_limit = get_new_limit(limit, length(new_messages))
        new_locator = get_new_locator(locator, List.last(new_messages))
        get_messages_sync(channel_id, new_limit, messages ++ new_messages, new_locator)
    end
  end

  defp get_new_locator({}, last_message), do: {:before, last_message.id}
  defp get_new_locator(locator, last_message), do: put_elem(locator, 1, last_message.id)

  defp get_new_limit(:infinity, _new_message_count), do: :infinity
  defp get_new_limit(limit, message_count), do: limit - message_count

  # We're decoding the response at each call to catch any errors
  @doc false
  def get_channel_messages_call(channel_id, limit, locator) do
    qs_params =
      case locator do
        {} -> [{:limit, limit}]
        non_empty_locator -> [{:limit, limit}, non_empty_locator]
      end

    request(:get, Constants.channel_messages(channel_id), "", params: qs_params)
    |> handle_request_with_decode({:list, {:struct, Message}})
  end

  @doc ~S"""
  Same as `get_channel_messages/3`, but raises `Nostrum.Error.ApiError` in case of failure.
  """
  @spec get_channel_messages!(Channel.id(), limit, locator) :: no_return | [Message.t()]
  def get_channel_messages!(channel_id, limit, locator \\ {}) do
    get_channel_messages(channel_id, limit, locator)
    |> bangify
  end

  @doc ~S"""
  Retrieves a message from a channel.

  This endpoint requires the 'VIEW_CHANNEL' and 'READ_MESSAGE_HISTORY' permissions.

  If successful, returns `{:ok, message}`. Otherwise, returns a `t:Nostrum.Api.error/0`.

  ## Examples

  ```Elixir
  Nostrum.Api.get_channel_message(43189401384091, 198238475613443)
  ```
  """
  @spec get_channel_message(Channel.id(), Message.id()) :: error | {:ok, Message.t()}
  def get_channel_message(channel_id, message_id)
      when is_snowflake(channel_id) and is_snowflake(message_id) do
    request(:get, Constants.channel_message(channel_id, message_id))
    |> handle_request_with_decode({:struct, Message})
  end

  @doc ~S"""
  Same as `get_channel_message/2`, but raises `Nostrum.Error.ApiError` in case of failure.
  """
  @spec get_channel_message!(Channel.id(), Message.id()) :: no_return | Message.t()
  def get_channel_message!(channel_id, message_id) do
    get_channel_message(channel_id, message_id)
    |> bangify
  end

  @doc """
  Deletes multiple messages from a channel.

  `messages` is a list of `Nostrum.Struct.Message.id` that you wish to delete.
  When given more than 100 messages, this function will chunk the given message
  list into blocks of 100 and send them off to the API. It will stop deleting
  on the first error that occurs. Keep in mind that deleting thousands of
  messages will take a pretty long time and it may be proper to just delete
  the channel you want to bulk delete in and recreate it.

  This method can only delete messages sent within the last two weeks.
  `Filter` is an optional parameter that specifies whether messages sent over
  two weeks ago should be filtered out; defaults to `true`.
  """
  @spec bulk_delete_messages(integer, [Nostrum.Struct.Message.id()], boolean) :: error | {:ok}
  def bulk_delete_messages(channel_id, messages, filter \\ true)

  def bulk_delete_messages(channel_id, messages, false),
    do: send_chunked_delete(messages, channel_id)

  def bulk_delete_messages(channel_id, messages, true) do
    alias Nostrum.Snowflake

    snowflake_two_weeks_ago =
      DateTime.utc_now()
      |> DateTime.to_unix()
      # 60 seconds * 60 * 24 * 14 = 14 days / 2 weeks
      |> Kernel.-(60 * 60 * 24 * 14)
      |> DateTime.from_unix!()
      |> Snowflake.from_datetime!()

    messages
    |> Stream.filter(&(&1 > snowflake_two_weeks_ago))
    |> send_chunked_delete(channel_id)
  end

  @spec send_chunked_delete(
          [Nostrum.Struct.Message.id()] | %Stream{},
          Nostrum.Snowflake.t()
        ) :: error | {:ok}
  defp send_chunked_delete(messages, channel_id) do
    messages
    |> Stream.chunk_every(100)
    |> Stream.map(fn message_chunk ->
      request(
        :post,
        Constants.channel_bulk_delete(channel_id),
        %{messages: message_chunk}
      )
    end)
    |> Enum.find({:ok}, &match?({:error, _}, &1))
  end

  @doc """
  Same as `bulk_delete_messages/2`, but raises `Nostrum.Error.ApiError` in case of failure.
  """
  @spec bulk_delete_messages!(integer, [Nostrum.Struct.Message.id()], boolean) ::
          no_return | {:ok}
  def bulk_delete_messages!(channel_id, messages, filter \\ true) do
    bulk_delete_messages(channel_id, messages, filter)
    |> bangify
  end

  @doc """
  Edit the permission overwrites for a user or role.

  Role or user to overwrite is specified by `overwrite_id`.

  `permission_info` is a map with the following keys:
   * `type` - Required; `member` if editing a user, `role` if editing a role.
   * `allow` - Bitwise value of allowed permissions.
   * `deny` - Bitwise value of denied permissions.
   * `type` - `member` if editing a user, `role` if editing a role.

  An optional `reason` can be provided for the audit log.

   `allow` and `deny` are defaulted to `0`, meaning that even if you don't
   specify them, they will override their respective former values in an
   existing overwrite.
  """
  @spec edit_channel_permissions(
          integer,
          integer,
          %{
            required(:type) => String.t(),
            optional(:allow) => integer,
            optional(:deny) => integer
          },
          AuditLogEntry.reason()
        ) :: error | {:ok}
  def edit_channel_permissions(channel_id, overwrite_id, permission_info, reason \\ nil) do
    request(%{
      method: :put,
      route: Constants.channel_permission(channel_id, overwrite_id),
      body: permission_info,
      options: [],
      headers: maybe_add_reason(reason)
    })
  end

  @doc """
  Same as `edit_channel_permissions/3`, but raises `Nostrum.Error.ApiError` in case of failure.
  """
  @spec edit_channel_permissions!(
          integer,
          integer,
          %{
            required(:type) => String.t(),
            optional(:allow) => integer,
            optional(:deny) => integer
          },
          AuditLogEntry.reason()
        ) :: no_return | {:ok}
  def edit_channel_permissions!(channel_id, overwrite_id, permission_info, reason \\ nil) do
    edit_channel_permissions(channel_id, overwrite_id, permission_info, reason)
    |> bangify
  end

  @doc """
  Delete a channel permission for a user or role.

  Role or user overwrite to delete is specified by `channel_id` and `overwrite_id`.
  An optional `reason` can be given for the audit log.
  """
  @spec delete_channel_permissions(integer, integer, AuditLogEntry.reason()) :: error | {:ok}
  def delete_channel_permissions(channel_id, overwrite_id, reason \\ nil) do
    request(%{
      method: :delete,
      route: Constants.channel_permission(channel_id, overwrite_id),
      body: "",
      options: [],
      headers: maybe_add_reason(reason)
    })
  end

  @doc ~S"""
  Gets a list of invites for a channel.

  This endpoint requires the 'VIEW_CHANNEL' and 'MANAGE_CHANNELS' permissions.

  If successful, returns `{:ok, invite}`. Otherwise, returns a
  `t:Nostrum.Api.error/0`.

  ## Examples

  ```Elixir
  Nostrum.Api.get_channel_invites(43189401384091)
  {:ok, [%Nostrum.Struct.Invite{} | _]}
  ```
  """
  @spec get_channel_invites(Channel.id()) :: error | {:ok, [Invite.detailed_invite()]}
  def get_channel_invites(channel_id) when is_snowflake(channel_id) do
    request(:get, Constants.channel_invites(channel_id))
    |> handle_request_with_decode({:list, {:struct, Invite}})
  end

  @doc ~S"""
  Same as `get_channel_invites/1`, but raises `Nostrum.Error.ApiError` in case of failure.
  """
  @spec get_channel_invites!(Channel.id()) :: no_return | [Invite.detailed_invite()]
  def get_channel_invites!(channel_id) do
    get_channel_invites(channel_id)
    |> bangify
  end

  @doc ~S"""
  Creates an invite for a guild channel.

  An optional `reason` can be provided for the audit log.

  This endpoint requires the `CREATE_INSTANT_INVITE` permission.

  If successful, returns `{:ok, invite}`. Otherwise, returns a `t:Nostrum.Api.error/0`.

  ## Options

    * `:max_age` (integer) - duration of invite in seconds before expiry, or 0 for never.
      (default: `86400`)
    * `:max_uses` (integer) - max number of uses or 0 for unlimited.
      (default: `0`)
    * `:temporary` (boolean) - Whether the invite should grant temporary
      membership. (default: `false`)
    * `:unique` (boolean) - used when creating unique one time use invites.
      (default: `false`)

  ## Examples

  ```Elixir
  Nostrum.Api.create_channel_invite(41771983423143933)
  {:ok, Nostrum.Struct.Invite{}}

  Nostrum.Api.create_channel_invite(41771983423143933, max_uses: 20)
  {:ok, %Nostrum.Struct.Invite{}}
  ```
  """
  @spec create_channel_invite(Channel.id(), options, AuditLogEntry.reason()) ::
          error | {:ok, Invite.detailed_invite()}
  def create_channel_invite(channel_id, options \\ [], reason \\ nil)

  def create_channel_invite(channel_id, options, reason) when is_list(options),
    do: create_channel_invite(channel_id, Map.new(options), reason)

  def create_channel_invite(channel_id, options, reason)
      when is_snowflake(channel_id) and is_map(options) do
    %{
      method: :post,
      route: Constants.channel_invites(channel_id),
      body: options,
      options: [],
      headers: maybe_add_reason(reason)
    }
    |> request()
    |> handle_request_with_decode({:struct, Invite})
  end

  @doc ~S"""
  Same as `create_channel_invite/2`, but raises `Nostrum.Error.ApiError` in case of failure.
  """
  @spec create_channel_invite!(Channel.id(), options, AuditLogEntry.reason()) ::
          no_return | Invite.detailed_invite()
  def create_channel_invite!(channel_id, options \\ [], reason \\ nil) do
    create_channel_invite(channel_id, options, reason)
    |> bangify
  end

  @doc """
  Triggers the typing indicator.

  Triggers the typing indicator in the channel specified by `channel_id`.
  The typing indicator lasts for about 8 seconds and then automatically stops.

  Returns `{:ok}` if successful. `error` otherwise.
  """
  @spec start_typing(integer) :: error | {:ok}
  def start_typing(channel_id) do
    request(:post, Constants.channel_typing(channel_id))
  end

  @doc """
  Same as `start_typing/1`, but raises `Nostrum.Error.ApiError` in case of failure.
  """
  @spec start_typing!(integer) :: no_return | {:ok}
  def start_typing!(channel_id) do
    start_typing(channel_id)
    |> bangify
  end

  @doc ~S"""
  Retrieves all pinned messages from a channel.

  This endpoint requires the 'VIEW_CHANNEL' and 'READ_MESSAGE_HISTORY' permissions.

  If successful, returns `{:ok, messages}`. Otherwise, returns a `t:Nostrum.Api.error/0`.

  ## Examples

  ```Elixir
  Nostrum.Api.get_pinned_messages(43189401384091)
  ```
  """
  @spec get_pinned_messages(Channel.id()) :: error | {:ok, [Message.t()]}
  def get_pinned_messages(channel_id) when is_snowflake(channel_id) do
    request(:get, Constants.channel_pins(channel_id))
    |> handle_request_with_decode({:list, {:struct, Message}})
  end

  @doc ~S"""
  Same as `get_pinned_messages/1`, but raises `Nostrum.Error.ApiError` in case of failure.
  """
  @spec get_pinned_messages!(Channel.id()) :: no_return | [Message.t()]
  def get_pinned_messages!(channel_id) do
    get_pinned_messages(channel_id)
    |> bangify
  end

  @doc ~S"""
  Pins a message in a channel.

  This endpoint requires the 'VIEW_CHANNEL', 'READ_MESSAGE_HISTORY', and
  'MANAGE_MESSAGES' permissions. It fires the
  `t:Nostrum.Consumer.message_update/0` and
  `t:Nostrum.Consumer.channel_pins_update/0` events.

  If successful, returns `{:ok}`. Otherwise, returns a `t:Nostrum.Api.error/0`.

  ## Examples

  ```Elixir
  Nostrum.Api.add_pinned_channel_message(43189401384091, 18743893102394)
  ```
  """
  @spec add_pinned_channel_message(Channel.id(), Message.id()) :: error | {:ok}
  def add_pinned_channel_message(channel_id, message_id)
      when is_snowflake(channel_id) and is_snowflake(message_id) do
    request(:put, Constants.channel_pin(channel_id, message_id))
  end

  @doc ~S"""
  Same as `add_pinned_channel_message/2`, but raises `Nostrum.Error.ApiError` in case of failure.
  """
  @spec add_pinned_channel_message!(Channel.id(), Message.id()) :: no_return | {:ok}
  def add_pinned_channel_message!(channel_id, message_id) do
    add_pinned_channel_message(channel_id, message_id)
    |> bangify
  end

  @doc """
  Unpins a message in a channel.

  This endpoint requires the 'VIEW_CHANNEL', 'READ_MESSAGE_HISTORY', and
  'MANAGE_MESSAGES' permissions. It fires the
  `t:Nostrum.Consumer.message_update/0` and
  `t:Nostrum.Consumer.channel_pins_update/0` events.

  Returns `{:ok}` if successful. `error` otherwise.
  """
  @spec delete_pinned_channel_message(Channel.id(), Message.id()) :: error | {:ok}
  def delete_pinned_channel_message(channel_id, message_id)
      when is_snowflake(channel_id) and is_snowflake(message_id) do
    request(:delete, Constants.channel_pin(channel_id, message_id))
  end

  @doc ~S"""
  Same as `delete_pinned_channel_message/2`, but raises `Nostrum.Error.ApiError` in case of failure.
  """
  @spec delete_pinned_channel_message!(Channel.id(), Message.id()) :: no_return | {:ok}
  def delete_pinned_channel_message!(channel_id, message_id) do
    delete_pinned_channel_message(channel_id, message_id)
    |> bangify
  end

  @doc ~S"""
  Gets a list of emojis for a given guild.

  This endpoint requires the `MANAGE_EMOJIS` permission.

  If successful, returns `{:ok, emojis}`. Otherwise, returns `t:Nostrum.Api.error/0`.
  """
  @spec list_guild_emojis(Guild.id()) :: error | {:ok, [Emoji.t()]}
  def list_guild_emojis(guild_id) do
    request(:get, Constants.guild_emojis(guild_id))
    |> handle_request_with_decode({:list, {:struct, Emoji}})
  end

  @doc ~S"""
  Same as `list_guild_emojis/1`, but raises `Nostrum.Error.ApiError` in case of failure.
  """
  @spec list_guild_emojis!(Guild.id()) :: no_return | [Emoji.t()]
  def list_guild_emojis!(guild_id) do
    list_guild_emojis(guild_id)
    |> bangify
  end

  @doc ~S"""
  Gets an emoji for the given guild and emoji ids.

  This endpoint requires the `MANAGE_EMOJIS` permission.

  If successful, returns `{:ok, emoji}`. Otherwise, returns `t:Nostrum.Api.error/0`.
  """
  @spec get_guild_emoji(Guild.id(), Emoji.id()) :: error | {:ok, Emoji.t()}
  def get_guild_emoji(guild_id, emoji_id) do
    request(:get, Constants.guild_emoji(guild_id, emoji_id))
    |> handle_request_with_decode({:struct, Emoji})
  end

  @doc ~S"""
  Same as `get_guild_emoji/2`, but raises `Nostrum.Error.ApiError` in case of failure.
  """
  @spec get_guild_emoji!(Guild.id(), Emoji.id()) :: no_return | Emoji.t()
  def get_guild_emoji!(guild_id, emoji_id) do
    get_guild_emoji(guild_id, emoji_id)
    |> bangify
  end

  @doc ~S"""
  Creates a new emoji for the given guild.

  This endpoint requires the `MANAGE_EMOJIS` permission. It fires a
  `t:Nostrum.Consumer.guild_emojis_update/0` event.

  An optional `reason` can be provided for the audit log.

  If successful, returns `{:ok, emoji}`. Otherwise, returns `t:Nostrum.Api.error/0`.

  ## Options

    * `:name` (string) - name of the emoji
    * `:image` (base64 data URI) - the 128x128 emoji image. Maximum size of 256kb
    * `:roles` (list of `t:Nostrum.Snowflake.t/0`) - roles for which this emoji will be whitelisted
    (default: [])

  `:name` and `:image` are always required.

  ## Examples

  ```Elixir
  image = "data:image/png;base64,YXl5IGJieSB1IGx1a2luIDQgc3VtIGZ1az8="

  Nostrum.Api.create_guild_emoji(43189401384091, name: "nostrum", image: image, roles: [])
  ```
  """
  @spec create_guild_emoji(Guild.id(), options, AuditLogEntry.reason()) ::
          error | {:ok, Emoji.t()}
  def create_guild_emoji(guild_id, options, reason \\ nil)

  def create_guild_emoji(guild_id, options, reason) when is_list(options),
    do: create_guild_emoji(guild_id, Map.new(options), reason)

  def create_guild_emoji(guild_id, %{} = options, reason) do
    %{
      method: :post,
      route: Constants.guild_emojis(guild_id),
      body: options,
      options: [],
      headers: maybe_add_reason(reason)
    }
    |> request()
    |> handle_request_with_decode({:struct, Emoji})
  end

  @doc ~S"""
  Same as `create_guild_emoji/2`, but raises `Nostrum.Error.ApiError` in case of failure.
  """
  @spec create_guild_emoji!(Guild.id(), options, AuditLogEntry.reason()) :: no_return | Emoji.t()
  def create_guild_emoji!(guild_id, params, reason \\ nil) do
    create_guild_emoji(guild_id, params, reason)
    |> bangify
  end

  @doc ~S"""
  Modify the given emoji.

  This endpoint requires the `MANAGE_EMOJIS` permission. It fires a
  `t:Nostrum.Consumer.guild_emojis_update/0` event.

  An optional `reason` can be provided for the audit log.

  If successful, returns `{:ok, emoji}`. Otherwise, returns `t:Nostrum.Api.error/0`.

  ## Options

    * `:name` (string) - name of the emoji
    * `:roles` (list of `t:Nostrum.Snowflake.t/0`) - roles to which this emoji will be whitelisted

  ## Examples

  ```Elixir
  Nostrum.Api.modify_guild_emoji(43189401384091, 4314301984301, name: "elixir", roles: [])
  ```
  """
  @spec modify_guild_emoji(Guild.id(), Emoji.id(), options, AuditLogEntry.reason()) ::
          error | {:ok, Emoji.t()}
  def modify_guild_emoji(guild_id, emoji_id, options \\ %{}, reason \\ nil)

  def modify_guild_emoji(guild_id, emoji_id, options, reason) when is_list(options),
    do: modify_guild_emoji(guild_id, emoji_id, Map.new(options), reason)

  def modify_guild_emoji(guild_id, emoji_id, %{} = options, reason) do
    %{
      method: :patch,
      route: Constants.guild_emoji(guild_id, emoji_id),
      body: options,
      options: [],
      headers: maybe_add_reason(reason)
    }
    |> request()
    |> handle_request_with_decode({:struct, Emoji})
  end

  @doc ~S"""
  Same as `modify_guild_emoji/3`, but raises `Nostrum.Error.ApiError` in case of failure.
  """
  @spec modify_guild_emoji!(Guild.id(), Emoji.id(), options, AuditLogEntry.reason()) ::
          no_return | Emoji.t()
  def modify_guild_emoji!(guild_id, emoji_id, options, reason \\ nil) do
    modify_guild_emoji(guild_id, emoji_id, options, reason)
    |> bangify
  end

  @doc ~S"""
  Deletes the given emoji.

  An optional `reason` can be provided for the audit log.

  This endpoint requires the `MANAGE_EMOJIS` permission. It fires a
  `t:Nostrum.Consumer.guild_emojis_update/0` event.

  If successful, returns `{:ok}`. Otherwise, returns `t:Nostrum.Api.error/0`.
  """
  @spec delete_guild_emoji(Guild.id(), Emoji.id(), AuditLogEntry.reason()) :: error | {:ok}
  def delete_guild_emoji(guild_id, emoji_id, reason \\ nil),
    do:
      request(%{
        method: :delete,
        route: Constants.guild_emoji(guild_id, emoji_id),
        body: "",
        options: [],
        headers: maybe_add_reason(reason)
      })

  @doc ~S"""
  Same as `delete_guild_emoji/2`, but raises `Nostrum.Error.ApiError` in case of failure.
  """
  @spec delete_guild_emoji!(Guild.id(), Emoji.id(), AuditLogEntry.reason()) :: no_return | {:ok}
  def delete_guild_emoji!(guild_id, emoji_id, reason \\ nil) do
    delete_guild_emoji(guild_id, emoji_id, reason)
    |> bangify
  end

  @doc ~S"""
  Get the `t:Nostrum.Struct.Guild.AuditLog.t/0` for the given `guild_id`.

  ## Options

    * `:user_id` (`t:Nostrum.Struct.User.id/0`) - filter the log for a user ID
<<<<<<< HEAD
    * `:action_type` (`t:integer/0`) - filter the log by audit log type, see [Audit Log Events](https://discordapp.com/developers/docs/resources/audit-log#audit-log-entry-object-audit-log-events)
=======
    * `:action_type` (`t:Integer.t/0`) - filter the log by audit log type, see [Audit Log Events](https://discord.com/developers/docs/resources/audit-log#audit-log-entry-object-audit-log-events)
>>>>>>> 1b2aaeaf
    * `:before` (`t:Nostrum.Struct.Snowflake.t/0`) - filter the log before a certain entry ID
    * `:limit` (`t:positive_integer/0`) - how many entries are returned (default 50, minimum 1, maximum 100)
  """
  @spec get_guild_audit_log(Guild.id(), options) :: {:ok, AuditLog.t()} | error
  def get_guild_audit_log(guild_id, options \\ []) do
    request(:get, Constants.guild_audit_logs(guild_id), "", params: options)
    |> handle_request_with_decode({:struct, AuditLog})
  end

  @doc ~S"""
  Gets a guild.

  If successful, returns `{:ok, guild}`. Otherwise, returns a `t:Nostrum.Api.error/0`.

  ## Examples

  ```Elixir
  Nostrum.Api.get_guild(81384788765712384)
  {:ok, %Nostrum.Struct.Guild{id: 81384788765712384}}
  ```
  """
  @spec get_guild(Guild.id()) :: error | {:ok, Guild.rest_guild()}
  def get_guild(guild_id) when is_snowflake(guild_id) do
    request(:get, Constants.guild(guild_id))
    |> handle_request_with_decode({:struct, Guild})
  end

  @doc """
  Same as `get_guild/1`, but raises `Nostrum.Error.ApiError` in case of failure.
  """
  @spec get_guild!(Guild.id()) :: no_return | Guild.rest_guild()
  def get_guild!(guild_id) do
    get_guild(guild_id)
    |> bangify
  end

  @doc """
  Modifies a guild's settings.

  This endpoint requires the `MANAGE_GUILD` permission. It fires the
  `t:Nostrum.Consumer.guild_update/0` event.

  An optional `reason` can be provided for the audit log.

  If successful, returns `{:ok, guild}`. Otherwise, returns a `t:Nostrum.Api.error/0`.

  ## Options

    * `:name` (string) - guild name
    * `:region` (string) - guild voice region id
    * `:verification_level` (integer) - verification level
    * `:default_message_notifications` (integer) - default message
    notification level
    * `:explicit_content_filter` (integer) - explicit content filter level
    * `:afk_channel_id` (`t:Nostrum.Snowflake.t/0`) - id for afk channel
    * `:afk_timeout` (integer) - afk timeout in seconds
    * `:icon` (base64 data URI) - 128x128 jpeg image for the guild icon
    * `:owner_id` (`t:Nostrum.Snowflake.t/0`) - user id to transfer
    guild ownership to (must be owner)
    * `:splash` (base64 data URI) - 128x128 jpeg image for the guild splash
    (VIP only)
    * `:system_channel_id` (`t:Nostrum.Snowflake.t/0`) - the id of the
    channel to which system messages are sent

  ## Examples

  ```elixir
  Nostrum.Api.modify_guild(451824027976073216, name: "Nose Drum")
  {:ok, %Nostrum.Struct.Guild{id: 451824027976073216, name: "Nose Drum", ...}}
  ```
  """
  @spec modify_guild(Guild.id(), options, AuditLogEntry.reason()) ::
          error | {:ok, Guild.rest_guild()}
  def modify_guild(guild_id, options \\ [], reason \\ nil)

  def modify_guild(guild_id, options, reason) when is_list(options),
    do: modify_guild(guild_id, Map.new(options), reason)

  def modify_guild(guild_id, options, reason) when is_snowflake(guild_id) and is_map(options) do
    options = Map.new(options)

    %{
      method: :patch,
      route: Constants.guild(guild_id),
      body: options,
      options: [],
      headers: maybe_add_reason(reason)
    }
    |> request()
    |> handle_request_with_decode({:struct, Guild})
  end

  @doc """
  Same as `modify_guild/2`, but raises `Nostrum.Error.ApiError` in case of failure.
  """
  @spec modify_guild!(Guild.id(), options) :: no_return | Guild.rest_guild()
  def modify_guild!(guild_id, options \\ []) do
    modify_guild(guild_id, options)
    |> bangify
  end

  @doc ~S"""
  Deletes a guild.

  This endpoint requires that the current user is the owner of the guild.
  It fires the `t:Nostrum.Consumer.guild_delete/0` event.

  If successful, returns `{:ok}`. Otherwise, returns a `t:Nostrum.Api.error/0`.

  ## Examples

  ```Elixir
  Nostrum.Api.delete_guild(81384788765712384)
  {:ok}
  ```
  """
  @spec delete_guild(Guild.id()) :: error | {:ok}
  def delete_guild(guild_id) when is_snowflake(guild_id) do
    request(:delete, Constants.guild(guild_id))
  end

  @doc ~S"""
  Same as `delete_guild/1`, but raises `Nostrum.Error.ApiError` in case of failure.
  """
  @spec delete_guild!(Guild.id()) :: no_return | {:ok}
  def delete_guild!(guild_id) do
    delete_guild(guild_id)
    |> bangify
  end

  @doc ~S"""
  Gets a list of guild channels.

  If successful, returns `{:ok, channels}`. Otherwise, returns a `t:Nostrum.Api.error/0`.

  ## Examples

  ```Elixir
  Nostrum.Api.get_guild_channels(81384788765712384)
  {:ok, [%Nostrum.Struct.Channel{guild_id: 81384788765712384} | _]}
  ```
  """
  @spec get_guild_channels(Guild.id()) :: error | {:ok, [Channel.guild_channel()]}
  def get_guild_channels(guild_id) when is_snowflake(guild_id) do
    request(:get, Constants.guild_channels(guild_id))
    |> handle_request_with_decode({:list, {:struct, Channel}})
  end

  @doc ~S"""
  Same as `get_guild_channels/1`, but raises `Nostrum.Error.ApiError` in case of failure.
  """
  @spec get_guild_channels!(Guild.id()) :: no_return | [Channel.guild_channel()]
  def get_guild_channels!(guild_id) do
    get_guild_channels(guild_id)
    |> bangify
  end

  @doc """
  Creates a channel for a guild.

  This endpoint requires the `MANAGE_CHANNELS` permission. It fires a
  `t:Nostrum.Consumer.channel_create/0` event.

  If successful, returns `{:ok, channel}`. Otherwise, returns a `t:Nostrum.Api.error/0`.

  ## Options

    * `:name` (string) - channel name (2-100 characters)
    * `:type` (integer) - the type of channel (See `Nostrum.Struct.Channel`)
    * `:topic` (string) - channel topic (0-1024 characters)
    * `:bitrate` (integer) - the bitrate (in bits) of the voice channel (voice only)
    * `:user_limit` (integer) - the user limit of the voice channel (voice only)
    * `:permission_overwrites` (list of `t:Nostrum.Struct.Overwrite.t/0` or equivalent map) -
    the channel's permission overwrites
    * `:parent_id` (`t:Nostrum.Struct.Channel.id/0`) - id of the parent category for a channel
    * `:nsfw` (boolean) - if the channel is nsfw

  `:name` is always required.

  ## Examples

  ```Elixir
  Nostrum.Api.create_guild_channel(81384788765712384, name: "elixir-nostrum", topic: "craig's domain")
  {:ok, %Nostrum.Struct.Channel{guild_id: 81384788765712384}}
  ```
  """
  @spec create_guild_channel(Guild.id(), options) :: error | {:ok, Channel.guild_channel()}
  def create_guild_channel(guild_id, options)

  def create_guild_channel(guild_id, options) when is_list(options),
    do: create_guild_channel(guild_id, Map.new(options))

  def create_guild_channel(guild_id, %{} = options) when is_snowflake(guild_id) do
    request(:post, Constants.guild_channels(guild_id), options)
    |> handle_request_with_decode({:struct, Channel})
  end

  @doc ~S"""
  Same as `create_guild_channel/2`, but raises `Nostrum.Error.ApiError` in case of failure.
  """
  @spec create_guild_channel!(Guild.id(), options) :: no_return | Channel.guild_channel()
  def create_guild_channel!(guild_id, options) do
    create_guild_channel(guild_id, options)
    |> bangify
  end

  @doc """
  Reorders a guild's channels.

  This endpoint requires the `MANAGE_CHANNELS` permission. It fires multiple
  `t:Nostrum.Consumer.channel_update/0` events.

  If successful, returns `{:ok, channels}`. Otherwise, returns a `t:Nostrum.Api.error/0`.

  `positions` is a list of maps that each map a channel id with a position.

  ## Examples

  ```Elixir
  Nostrum.Api.modify_guild_channel_positions(279093381723062272, [%{id: 351500354581692420, position: 2}])
  {:ok}
  ```
  """
  @spec modify_guild_channel_positions(Guild.id(), [%{id: integer, position: integer}]) ::
          error | {:ok}
  def modify_guild_channel_positions(guild_id, positions)
      when is_snowflake(guild_id) and is_list(positions) do
    request(:patch, Constants.guild_channels(guild_id), positions)
  end

  @doc ~S"""
  Same as `modify_guild_channel_positions/2`, but raises `Nostrum.Error.ApiError` in case of failure.
  """
  @spec modify_guild_channel_positions!(Guild.id(), [%{id: integer, position: integer}]) ::
          no_return | {:ok}
  def modify_guild_channel_positions!(guild_id, positions) do
    modify_guild_channel_positions(guild_id, positions)
    |> bangify
  end

  @doc """
  Gets a guild member.

  If successful, returns `{:ok, member}`. Otherwise, returns a `t:Nostrum.Api.error/0`.

  ## Examples

  ```Elixir
  Nostrum.Api.get_guild_member(4019283754613, 184937267485)
  ```
  """
  @spec get_guild_member(Guild.id(), User.id()) :: error | {:ok, Member.t()}
  def get_guild_member(guild_id, user_id) when is_snowflake(guild_id) and is_snowflake(user_id) do
    request(:get, Constants.guild_member(guild_id, user_id))
    |> handle_request_with_decode({:struct, Member})
  end

  @doc """
  Same as `get_guild_member/2`, but raises `Nostrum.Error.ApiError` in case of failure.
  """
  @spec get_guild_member!(Guild.id(), User.id()) :: no_return | Member.t()
  def get_guild_member!(guild_id, user_id) do
    get_guild_member(guild_id, user_id)
    |> bangify
  end

  @doc """
  Gets a list of a guild's members.

  If successful, returns `{:ok, members}`. Otherwise, returns a `t:Nostrum.Api.error/0`.

  ## Options

    * `:limit` (integer) - max number of members to return (1-1000) (default: 1)
    * `:after` (`t:Nostrum.Struct.User.id/0`) - the highest user id in the previous page (default: 0)

  ## Examples

  ```Elixir
  Nostrum.Api.list_guild_members(41771983423143937, limit: 1)
  ```
  """
  @spec list_guild_members(Guild.id(), options) :: error | {:ok, [Member.t()]}
  def list_guild_members(guild_id, options \\ %{})

  def list_guild_members(guild_id, options) when is_list(options),
    do: list_guild_members(guild_id, Map.new(options))

  def list_guild_members(guild_id, %{} = options) when is_snowflake(guild_id) do
    request(:get, Constants.guild_members(guild_id), "", params: options)
    |> handle_request_with_decode({:list, {:struct, Member}})
  end

  @doc """
  Same as `list_guild_members/2`, but raises `Nostrum.Error.ApiError` in case of failure.
  """
  @spec list_guild_members!(Guild.id(), options) :: no_return | [Member.t()]
  def list_guild_members!(guild_id, options \\ %{}) do
    list_guild_members(guild_id, options)
    |> bangify
  end

  @doc ~S"""
  Puts a user in a guild.

  This endpoint fires the `t:Nostrum.Consumer.guild_member_add/0` event.
  It requires the `CREATE_INSTANT_INVITE` permission. Additionally, it
  situationally requires the `MANAGE_NICKNAMES`, `MANAGE_ROLES`,
  `MUTE_MEMBERS`, and `DEAFEN_MEMBERS` permissions.

  If successful, returns `{:ok, member}` or `{:ok}` if the user was already a member of the
  guild. Otherwise, returns a `t:Nostrum.Api.error/0`.

  ## Options

    * `:access_token` (string) - the user's oauth2 access token
    * `:nick` (string) - value to set users nickname to
    * `:roles` (list of `t:Nostrum.Struct.Guild.Role.id/0`) - array of role ids the member is assigned
    * `:mute` (boolean) - if the user is muted
    * `:deaf` (boolean) - if the user is deafened

  `:access_token` is always required.

  ## Examples

  ```Elixir
  Nostrum.Api.add_guild_member(
    41771983423143937,
    18374719829378473,
    access_token: "6qrZcUqja7812RVdnEKjpzOL4CvHBFG",
    nick: "nostrum",
    roles: [431849301, 913809431]
  )
  ```
  """
  @spec add_guild_member(Guild.id(), User.id(), options) :: error | {:ok, Member.t()} | {:ok}
  def add_guild_member(guild_id, user_id, options)

  def add_guild_member(guild_id, user_id, options) when is_list(options),
    do: add_guild_member(guild_id, user_id, Map.new(options))

  def add_guild_member(guild_id, user_id, %{} = options)
      when is_snowflake(guild_id) and is_snowflake(user_id) do
    request(:put, Constants.guild_member(guild_id, user_id), options)
    |> handle_request_with_decode({:struct, Member})
  end

  @doc """
  Same as `add_guild_member/3`, but raises `Nostrum.Error.ApiError` in case of failure.
  """
  @spec add_guild_member!(Guild.id(), User.id(), options) :: no_return | Member.t() | {:ok}
  def add_guild_member!(guild_id, user_id, options) do
    add_guild_member(guild_id, user_id, options)
    |> bangify
  end

  @doc ~S"""
  Modifies a guild member's attributes.

  This endpoint fires the `t:Nostrum.Consumer.guild_member_update/0` event.
  It situationally requires the `MANAGE_NICKNAMES`, `MANAGE_ROLES`,
  `MUTE_MEMBERS`, `DEAFEN_MEMBERS`, and `MOVE_MEMBERS` permissions.

  If successful, returns `{:ok}`. Otherwise, returns a `t:Nostrum.Api.error/0`.

  ## Options

    * `:nick` (string) - value to set users nickname to
    * `:roles` (list of `t:Nostrum.Snowflake.t/0`) - array of role ids the member is assigned
    * `:mute` (boolean) - if the user is muted
    * `:deaf` (boolean) - if the user is deafened
    * `:channel_id` (`t:Nostrum.Snowflake.t/0`) - id of channel to move user to (if they are connected to voice)

  ## Examples

  ```Elixir
  Nostrum.Api.modify_guild_member(41771983423143937, 637162356451, nick: "Nostrum")
  {:ok}
  ```
  """
  @spec modify_guild_member(Guild.id(), User.id(), options) :: error | {:ok}
  def modify_guild_member(guild_id, user_id, options \\ %{})

  def modify_guild_member(guild_id, user_id, options) when is_list(options),
    do: modify_guild_member(guild_id, user_id, Map.new(options))

  def modify_guild_member(guild_id, user_id, %{} = options)
      when is_snowflake(guild_id) and is_snowflake(user_id) do
    request(:patch, Constants.guild_member(guild_id, user_id), options)
  end

  @doc """
  Same as `modify_guild_member/3`, but raises `Nostrum.Error.ApiError` in case of failure.
  """
  @spec modify_guild_member!(Guild.id(), User.id(), options) :: error | {:ok}
  def modify_guild_member!(guild_id, user_id, options \\ %{}) do
    modify_guild_member(guild_id, user_id, options)
    |> bangify
  end

  @doc """
  Modifies the nickname of the current user in a guild.

  If successful, returns `{:ok, %{nick: nick}}`. Otherwise, returns a `t:Nostrum.Api.error/0`.

  ## Options

    * `:nick` (string) - value to set users nickname to

  ## Examples

  ```Elixir
  Nostrum.Api.modify_current_user_nick(41771983423143937, nick: "Nostrum")
  {:ok, %{nick: "Nostrum"}}
  ```
  """
  @spec modify_current_user_nick(Guild.id(), options) :: error | {:ok, %{nick: String.t()}}
  def modify_current_user_nick(guild_id, options \\ %{}) do
    request(:patch, Constants.guild_me_nick(guild_id), options)
    |> handle_request_with_decode()
  end

  @doc """
  Same as `modify_current_user_nick/2`, but raises `Nostrum.Error.ApiError` in case of failure.
  """
  @spec modify_current_user_nick!(Guild.id(), options) :: no_return | %{nick: String.t()}
  def modify_current_user_nick!(guild_id, options \\ %{}) do
    modify_current_user_nick(guild_id, options)
    |> bangify()
  end

  @doc """
  Adds a role to a member.

  Role to add is specified by `role_id`.
  User to add role to is specified by `guild_id` and `user_id`.
  An optional `reason` can be given for the audit log.
  """
  @spec add_guild_member_role(integer, integer, integer, AuditLogEntry.reason()) :: error | {:ok}
  def add_guild_member_role(guild_id, user_id, role_id, reason \\ nil) do
    request(%{
      method: :put,
      route: Constants.guild_member_role(guild_id, user_id, role_id),
      body: "",
      options: [],
      headers: maybe_add_reason(reason)
    })
  end

  @doc """
  Removes a role from a member.

  Role to remove is specified by `role_id`.
  User to remove role from is specified by `guild_id` and `user_id`.
  An optional `reason` can be given for the audit log.
  """
  @spec remove_guild_member_role(integer, integer, integer, AuditLogEntry.reason()) ::
          error | {:ok}
  def remove_guild_member_role(guild_id, user_id, role_id, reason \\ nil) do
    request(%{
      method: :delete,
      route: Constants.guild_member_role(guild_id, user_id, role_id),
      body: "",
      options: [],
      headers: maybe_add_reason(reason)
    })
  end

  @doc """
  Removes a member from a guild.

  This event requires the `KICK_MEMBERS` permission. It fires a
  `t:Nostrum.Consumer.guild_member_remove/0` event.

  An optional reason can be provided for the audit log with `reason`.

  If successful, returns `{:ok}`. Otherwise, returns a `t:Nostrum.Api.error/0`.

  ## Examples

  ```Elixir
  Nostrum.Api.remove_guild_member(1453827904102291, 18739485766253)
  {:ok}
  ```
  """
  @spec remove_guild_member(Guild.id(), User.id(), AuditLogEntry.reason()) :: error | {:ok}
  def remove_guild_member(guild_id, user_id, reason \\ nil)
      when is_snowflake(guild_id) and is_snowflake(user_id) do
    request(%{
      method: :delete,
      route: Constants.guild_member(guild_id, user_id),
      body: "",
      options: [],
      headers: maybe_add_reason(reason)
    })
  end

  @doc """
  Same as `remove_guild_member/2`, but raises `Nostrum.Error.ApiError` in case of failure.
  """
  @spec remove_guild_member!(Guild.id(), User.id(), AuditLogEntry.reason()) :: no_return | {:ok}
  def remove_guild_member!(guild_id, user_id, reason \\ nil) do
    remove_guild_member(guild_id, user_id, reason)
    |> bangify
  end

  @doc """
  Gets a list of users banend from a guild.

  Guild to get bans for is specified by `guild_id`.
  """
  @spec get_guild_bans(integer) :: error | {:ok, [Nostrum.Struct.User.t()]}
  def get_guild_bans(guild_id) do
    request(:get, Constants.guild_bans(guild_id))
    |> handle_request_with_decode
  end

  @doc """
  Bans a user from a guild.

  User to delete is specified by `guild_id` and `user_id`.
  An optional `reason` can be specified for the audit log.
  """
  @spec create_guild_ban(integer, integer, integer, AuditLogEntry.reason()) :: error | {:ok}
  def create_guild_ban(guild_id, user_id, days_to_delete, reason \\ nil) do
    request(%{
      method: :put,
      route: Constants.guild_ban(guild_id, user_id),
      body: %{"delete-message-days": days_to_delete},
      options: [],
      headers: maybe_add_reason(reason)
    })
  end

  @doc """
  Removes a ban for a user.

  User to unban is specified by `guild_id` and `user_id`.
  An optional `reason` can be specified for the audit log.
  """
  @spec remove_guild_ban(integer, integer, AuditLogEntry.reason()) :: error | {:ok}
  def remove_guild_ban(guild_id, user_id, reason \\ nil) do
    request(%{
      method: :delete,
      route: Constants.guild_ban(guild_id, user_id),
      body: "",
      options: [],
      headers: maybe_add_reason(reason)
    })
  end

  @doc ~S"""
  Gets a guild's roles.

  If successful, returns `{:ok, roles}`. Otherwise, returns a `t:Nostrum.Api.error/0`.

  ## Examples

  ```Elixir
  Nostrum.Api.get_guild_roles(147362948571673)
  ```
  """
  @spec get_guild_roles(Guild.id()) :: error | {:ok, [Role.t()]}
  def get_guild_roles(guild_id) when is_snowflake(guild_id) do
    request(:get, Constants.guild_roles(guild_id))
    |> handle_request_with_decode({:list, {:struct, Role}})
  end

  @doc ~S"""
  Same as `get_guild_roles/1`, but raises `Nostrum.Error.ApiError` in case of failure.
  """
  @spec get_guild_roles!(Guild.id()) :: no_return | [Role.t()]
  def get_guild_roles!(guild_id) do
    get_guild_roles(guild_id)
    |> bangify
  end

  @doc ~S"""
  Creates a guild role.

  An optional reason for the audit log can be provided via `reason`.

  This endpoint requires the `MANAGE_ROLES` permission. It fires a
  `t:Nostrum.Consumer.guild_role_create/0` event.

  If successful, returns `{:ok, role}`. Otherwise, returns a `t:Nostrum.Api.error/0`.

  ## Options

    * `:name` (string) - name of the role (default: "new role")
    * `:permissions` (integer) - bitwise of the enabled/disabled permissions (default: @everyone perms)
    * `:color` (integer) - RGB color value (default: 0)
    * `:hoist` (boolean) - whether the role should be displayed separately in the sidebar (default: false)
    * `:mentionable` (boolean) - whether the role should be mentionable (default: false)

  ## Examples

  ```Elixir
  Nostrum.Api.create_guild_role(41771983423143937, name: "nostrum-club", hoist: true)
  ```
  """
  @spec create_guild_role(Guild.id(), options, AuditLogEntry.reason()) :: error | {:ok, Role.t()}
  def create_guild_role(guild_id, options, reason \\ nil)

  def create_guild_role(guild_id, options, reason) when is_list(options),
    do: create_guild_role(guild_id, Map.new(options), reason)

  def create_guild_role(guild_id, %{} = options, reason) when is_snowflake(guild_id) do
    %{
      method: :post,
      route: Constants.guild_roles(guild_id),
      body: options,
      options: [],
      headers: maybe_add_reason(reason)
    }
    |> request()
    |> handle_request_with_decode({:struct, Role})
  end

  @doc ~S"""
  Same as `create_guild_role/2`, but raises `Nostrum.Error.ApiError` in case of failure.
  """
  @spec create_guild_role!(Guild.id(), options, AuditLogEntry.reason()) :: no_return | Role.t()
  def create_guild_role!(guild_id, options, reason \\ nil) do
    create_guild_role(guild_id, options, reason)
    |> bangify
  end

  @doc ~S"""
  Reorders a guild's roles.

  This endpoint requires the `MANAGE_ROLES` permission. It fires multiple
  `t:Nostrum.Consumer.guild_role_update/0` events.

  If successful, returns `{:ok, roles}`. Otherwise, returns a `t:Nostrum.Api.error/0`.

  `positions` is a list of maps that each map a role id with a position.

  ## Examples

  ```Elixir
  Nostrum.Api.modify_guild_role_positions(41771983423143937, [%{id: 41771983423143936, position: 2}])
  ```
  """
  @spec modify_guild_role_positions(
          Guild.id(),
          [%{id: Role.id(), position: integer}],
          AuditLogEntry.reason()
        ) :: error | {:ok, [Role.t()]}
  def modify_guild_role_positions(guild_id, positions, reason \\ nil)
      when is_snowflake(guild_id) and is_list(positions) do
    %{
      method: :patch,
      route: Constants.guild_roles(guild_id),
      body: positions,
      options: [],
      headers: maybe_add_reason(reason)
    }
    |> request()
    |> handle_request_with_decode({:list, {:struct, Role}})
  end

  @doc ~S"""
  Same as `modify_guild_role_positions/2`, but raises `Nostrum.Error.ApiError` in case of failure.
  """
  @spec modify_guild_role_positions!(
          Guild.id(),
          [%{id: Role.id(), position: integer}],
          AuditLogEntry.reason()
        ) :: no_return | [Role.t()]
  def modify_guild_role_positions!(guild_id, positions, reason \\ nil) do
    modify_guild_role_positions(guild_id, positions, reason)
    |> bangify
  end

  @doc ~S"""
  Modifies a guild role.

  This endpoint requires the `MANAGE_ROLES` permission. It fires a
  `t:Nostrum.Consumer.guild_role_update/0` event.

  An optional `reason` can be specified for the audit log.

  If successful, returns `{:ok, role}`. Otherwise, returns a `t:Nostrum.Api.error/0`.

  ## Options

    * `:name` (string) - name of the role
    * `:permissions` (integer) - bitwise of the enabled/disabled permissions
    * `:color` (integer) - RGB color value (default: 0)
    * `:hoist` (boolean) - whether the role should be displayed separately in the sidebar
    * `:mentionable` (boolean) - whether the role should be mentionable

  ## Examples

  ```Elixir
  Nostrum.Api.modify_guild_role(41771983423143937, 392817238471936, hoist: false, name: "foo-bar")
  ```
  """
  @spec modify_guild_role(Guild.id(), Role.id(), options, AuditLogEntry.reason()) ::
          error | {:ok, Role.t()}
  def modify_guild_role(guild_id, role_id, options, reason \\ nil)

  def modify_guild_role(guild_id, role_id, options, reason) when is_list(options),
    do: modify_guild_role(guild_id, role_id, Map.new(options), reason)

  def modify_guild_role(guild_id, role_id, %{} = options, reason)
      when is_snowflake(guild_id) and is_snowflake(role_id) do
    %{
      method: :patch,
      route: Constants.guild_role(guild_id, role_id),
      body: options,
      options: [],
      headers: maybe_add_reason(reason)
    }
    |> request()
    |> handle_request_with_decode({:struct, Role})
  end

  @doc ~S"""
  Same as `modify_guild_role/3`, but raises `Nostrum.Error.ApiError` in case of failure.
  """
  @spec modify_guild_role!(Guild.id(), Role.id(), options, AuditLogEntry.reason()) ::
          no_return | Role.t()
  def modify_guild_role!(guild_id, role_id, options, reason \\ nil) do
    modify_guild_role(guild_id, role_id, options, reason)
    |> bangify
  end

  @doc ~S"""
  Deletes a role from a guild.

  An optional `reason` can be specified for the audit log.

  This endpoint requires the `MANAGE_ROLES` permission. It fires a
  `t:Nostrum.Consumer.guild_role_delete/0` event.

  If successful, returns `{:ok}`. Otherwise, returns a `t:Nostrum.Api.error/0`.

  ## Examples

  ```Elixir
  Nostrum.Api.delete_guild_role(41771983423143937, 392817238471936)
  ```
  """
  @spec delete_guild_role(Guild.id(), Role.id(), AuditLogEntry.reason()) :: error | {:ok}
  def delete_guild_role(guild_id, role_id, reason \\ nil)
      when is_snowflake(guild_id) and is_snowflake(role_id) do
    request(%{
      method: :delete,
      route: Constants.guild_role(guild_id, role_id),
      body: "",
      options: [],
      headers: maybe_add_reason(reason)
    })
  end

  @doc ~S"""
  Same as `delete_guild_role/2`, but raises `Nostrum.Error.ApiError` in case of failure.
  """
  @spec delete_guild_role!(Guild.id(), Role.id(), AuditLogEntry.reason()) :: no_return | {:ok}
  def delete_guild_role!(guild_id, role_id, reason \\ nil) do
    delete_guild_role(guild_id, role_id, reason)
    |> bangify
  end

  @doc """
  Gets the number of members that would be removed in a prune given `days`.

  This endpoint requires the `KICK_MEMBERS` permission.

  If successful, returns `{:ok, %{pruned: pruned}}`. Otherwise, returns a `t:Nostrum.Api.error/0`.

  ## Examples

  ```Elixir
  Nostrum.Api.get_guild_prune_count(81384788765712384, 1)
  {:ok, %{pruned: 0}}
  ```
  """
  @spec get_guild_prune_count(Guild.id(), 1..30) :: error | {:ok, %{pruned: integer}}
  def get_guild_prune_count(guild_id, days) when is_snowflake(guild_id) and days in 1..30 do
    request(:get, Constants.guild_prune(guild_id), "", params: [days: days])
    |> handle_request_with_decode
  end

  @doc ~S"""
  Same as `get_guild_prune_count/2`, but raises `Nostrum.Error.ApiError` in case of failure.
  """
  @spec get_guild_prune_count!(Guild.id(), 1..30) :: no_return | %{pruned: integer}
  def get_guild_prune_count!(guild_id, days) do
    get_guild_prune_count(guild_id, days)
    |> bangify
  end

  @doc """
  Begins a guild prune to prune members within `days`.

  An optional `reason` can be provided for the guild audit log.

  This endpoint requires the `KICK_MEMBERS` permission. It fires multiple
  `t:Nostrum.Consumer.guild_member_remove/0` events.

  If successful, returns `{:ok, %{pruned: pruned}}`. Otherwise, returns a `t:Nostrum.Api.error/0`.

  ## Examples

  ```Elixir
  Nostrum.Api.begin_guild_prune(81384788765712384, 1)
  {:ok, %{pruned: 0}}
  ```
  """
  @spec begin_guild_prune(Guild.id(), 1..30, AuditLogEntry.reason()) ::
          error | {:ok, %{pruned: integer}}
  def begin_guild_prune(guild_id, days, reason \\ nil)
      when is_snowflake(guild_id) and days in 1..30 do
    %{
      method: :post,
      route: Constants.guild_prune(guild_id),
      body: "",
      options: [params: [days: days]],
      headers: maybe_add_reason(reason)
    }
    |> request()
    |> handle_request_with_decode
  end

  @doc ~S"""
  Same as `begin_guild_prune/2`, but raises `Nostrum.Error.ApiError` in case of failure.
  """
  @spec begin_guild_prune!(Guild.id(), 1..30, AuditLogEntry.reason()) ::
          no_return | %{pruned: integer}
  def begin_guild_prune!(guild_id, days, reason) do
    begin_guild_prune(guild_id, days, reason)
    |> bangify
  end

  @doc """
  Gets a list of voice regions for the guild.

  Guild to get voice regions for is specified by `guild_id`.
  """
  @spec get_voice_region(integer) :: error | {:ok, [Nostrum.Struct.VoiceRegion.t()]}
  def get_voice_region(guild_id) do
    request(:get, Constants.guild_voice_regions(guild_id))
    |> handle_request_with_decode
  end

  @doc ~S"""
  Gets a list of invites for a guild.

  This endpoint requires the `MANAGE_GUILD` permission.

  If successful, returns `{:ok, invites}`. Otherwise, returns a `t:Nostrum.Api.error/0`.

  ## Examples

  ```Elixir
  Nostrum.Api.get_guild_invites(81384788765712384)
  {:ok, [%Nostrum.Struct.Invite{} | _]}
  ```
  """
  @spec get_guild_invites(Guild.id()) :: error | {:ok, [Invite.detailed_invite()]}
  def get_guild_invites(guild_id) when is_snowflake(guild_id) do
    request(:get, Constants.guild_invites(guild_id))
    |> handle_request_with_decode({:list, {:struct, Invite}})
  end

  @doc ~S"""
  Same as `get_guild_invites/1`, but raises `Nostrum.Error.ApiError` in case of failure.
  """
  @spec get_guild_invites!(Guild.id()) :: no_return | [Invite.detailed_invite()]
  def get_guild_invites!(guild_id) do
    get_guild_invites(guild_id)
    |> bangify
  end

  @doc """
  Gets a list of guild integerations.

  Guild to get integrations for is specified by `guild_id`.
  """
  @spec get_guild_integrations(integer) :: error | {:ok, [Nostrum.Struct.Guild.Integration.t()]}
  def get_guild_integrations(guild_id) do
    request(:get, Constants.guild_integrations(guild_id))
    |> handle_request_with_decode
  end

  @doc """
  Creates a new guild integeration.

  Guild to create integration with is specified by `guild_id`.

  `options` is a map with the following requires keys:
   * `type` - Integration type.
   * `id` - Integeration id.
  """
  @spec create_guild_integrations(integer, %{
          type: String.t(),
          id: integer
        }) :: error | {:ok}
  def create_guild_integrations(guild_id, options) do
    request(:post, Constants.guild_integrations(guild_id), options)
  end

  @doc """
  Changes the settings and behaviours for a guild integeration.

  Integration to modify is specified by `guild_id` and `integeration_id`.

  `options` is a map with the following keys:
   * `expire_behavior` - Expiry behavior.
   * `expire_grace_period` - Period where the integration will ignore elapsed subs.
   * `enable_emoticons` - Whether emoticons should be synced.
  """
  @spec modify_guild_integrations(integer, integer, %{
          expire_behaviour: integer,
          expire_grace_period: integer,
          enable_emoticons: boolean
        }) :: error | {:ok}
  def modify_guild_integrations(guild_id, integration_id, options) do
    request(:patch, Constants.guild_integration(guild_id, integration_id), options)
  end

  @doc """
  Deletes a guild integeration.

  Integration to delete is specified by `guild_id` and `integeration_id`.
  """
  @spec delete_guild_integrations(integer, integer) :: error | {:ok}
  def delete_guild_integrations(guild_id, integration_id) do
    request(:delete, Constants.guild_integration(guild_id, integration_id))
  end

  @doc """
  Syncs a guild integration.

  Integration to sync is specified by `guild_id` and `integeration_id`.
  """
  @spec sync_guild_integrations(integer, integer) :: error | {:ok}
  def sync_guild_integrations(guild_id, integration_id) do
    request(:post, Constants.guild_integration_sync(guild_id, integration_id))
  end

  @doc """
  Gets a guild embed.
  """
  @spec get_guild_embed(integer) :: error | {:ok, map}
  def get_guild_embed(guild_id) do
    request(:get, Constants.guild_embed(guild_id))
  end

  @doc """
  Modifies a guild embed.
  """
  @spec modify_guild_embed(integer, map) :: error | {:ok, map}
  def modify_guild_embed(guild_id, options) do
    request(:patch, Constants.guild_embed(guild_id), options)
    |> handle_request_with_decode
  end

  @doc ~S"""
  Gets an invite by its `invite_code`.

  If successful, returns `{:ok, invite}`. Otherwise, returns a
  `t:Nostrum.Api.error/0`.

  ## Options

    * `:with_counts` (boolean) - whether to include member count fields

  ## Examples

  ```Elixir
  Nostrum.Api.get_invite("zsjUsC")

  Nostrum.Api.get_invite("zsjUsC", with_counts: true)
  ```
  """
  @spec get_invite(Invite.code(), options) :: error | {:ok, Invite.simple_invite()}
  def get_invite(invite_code, options \\ []) when is_binary(invite_code) do
    request(:get, Constants.invite(invite_code), "", params: options)
    |> handle_request_with_decode({:struct, Invite})
  end

  @doc ~S"""
  Same as `get_invite/1`, but raises `Nostrum.Error.ApiError` in case of failure.
  """
  @spec get_invite!(Invite.code(), options) :: no_return | Invite.simple_invite()
  def get_invite!(invite_code, options \\ []) do
    get_invite(invite_code, options)
    |> bangify
  end

  @doc ~S"""
  Deletes an invite by its `invite_code`.

  This endpoint requires the `MANAGE_CHANNELS` permission.

  If successful, returns `{:ok, invite}`. Otherwise, returns a
  `t:Nostrum.Api.error/0`.

  ## Examples

  ```Elixir
  Nostrum.Api.delete_invite("zsjUsC")
  ```
  """
  @spec delete_invite(Invite.code()) :: error | {:ok, Invite.simple_invite()}
  def delete_invite(invite_code) when is_binary(invite_code) do
    request(:delete, Constants.invite(invite_code))
    |> handle_request_with_decode({:struct, Invite})
  end

  @doc ~S"""
  Same as `delete_invite/1`, but raises `Nostrum.Error.ApiError` in case of failure.
  """
  @spec delete_invite!(Invite.code()) :: no_return | Invite.simple_invite()
  def delete_invite!(invite_code) do
    delete_invite(invite_code)
    |> bangify
  end

  @doc """
  Gets a user by its `t:Nostrum.Struct.User.id/0`.

  If the request is successful, this function returns `{:ok, user}`, where
  `user` is a `Nostrum.Struct.User`. Otherwise, returns `{:error, reason}`.
  """
  @spec get_user(User.id()) :: error | {:ok, User.t()}
  def get_user(user_id) do
    request(:get, Constants.user(user_id))
    |> handle_request_with_decode({:struct, User})
  end

  @doc """
  Same as `get_user/1`, but raises `Nostrum.Error.ApiError` in case of failure.
  """
  @spec get_user!(User.id()) :: no_return | User.t()
  def get_user!(user_id) do
    get_user(user_id)
    |> bangify
  end

  @doc """
  Gets info on the current user.

  If nostrum's caching is enabled, it is recommended to use `Nostrum.Cache.Me.get/0`
  instead of this function. This is because sending out an API request is much slower
  than pulling from our cache.

  If the request is successful, this function returns `{:ok, user}`, where
  `user` is nostrum's `Nostrum.Struct.User`. Otherwise, returns `{:error, reason}`.
  """
  @spec get_current_user() :: error | {:ok, User.t()}
  def get_current_user do
    request(:get, Constants.me())
    |> handle_request_with_decode({:struct, User})
  end

  @doc """
  Same as `get_current_user/0`, but raises `Nostrum.Error.ApiError` in case of failure.
  """
  @spec get_current_user!() :: no_return | User.t()
  def get_current_user! do
    get_current_user()
    |> bangify
  end

  @doc ~S"""
  Changes the username or avatar of the current user.

  ## Options

    * `:username` (string) - new username
    * `:avatar` (string) - the user's avatar as [avatar data](https://discord.com/developers/docs/resources/user#avatar-data)

  ## Examples

  ```Elixir
  Nostrum.Api.modify_current_user(avatar: "data:image/jpeg;base64,YXl5IGJieSB1IGx1a2luIDQgc3VtIGZ1az8=")
  ```
  """
  @spec modify_current_user(keyword | map) :: error | {:ok, User.t()}
  def modify_current_user(options)

  def modify_current_user(options) when is_list(options),
    do: modify_current_user(Map.new(options))

  def modify_current_user(%{} = options) do
    request(:patch, Constants.me(), options)
    |> handle_request_with_decode({:struct, User})
  end

  @doc """
  Same as `modify_current_user/1`, but raises `Nostrum.Error.ApiError` in case of failure.
  """
  @spec modify_current_user!(keyword | map) :: no_return | User.t()
  def modify_current_user!(options) do
    modify_current_user(options)
    |> bangify
  end

  @doc """
  Gets a list of guilds the user is currently in.

  This endpoint requires the `guilds` OAuth2 scope.

  If successful, returns `{:ok, guilds}`. Otherwise, returns a `t:Nostrum.Api.error/0`.

  ## Options

    * `:before` (`t:Nostrum.Snowflake.t/0`) - get guilds before this
    guild ID
    * `:after` (`t:Nostrum.Snowflake.t/0`) - get guilds after this guild
    ID
    * `:limit` (integer) - max number of guilds to return (1-100)

  ## Examples

  ```Elixir
  iex> Nostrum.Api.get_current_user_guilds(limit: 1)
  {:ok, [%Nostrum.Struct.Guild{}]}
  ```
  """
  @spec get_current_user_guilds(options) :: error | {:ok, [Guild.user_guild()]}
  def get_current_user_guilds(options \\ [])

  def get_current_user_guilds(options) when is_list(options),
    do: get_current_user_guilds(Map.new(options))

  def get_current_user_guilds(options) when is_map(options) do
    request(:get, Constants.me_guilds(), "", params: options)
    |> handle_request_with_decode({:list, {:struct, Guild}})
  end

  @doc ~S"""
  Same as `get_current_user_guilds/1`, but raises `Nostrum.Error.ApiError` in case of failure.
  """
  @spec get_current_user_guilds!(options) :: no_return | [Guild.user_guild()]
  def get_current_user_guilds!(options \\ []) do
    get_current_user_guilds(options)
    |> bangify
  end

  @doc """
  Leaves a guild.

  Guild to leave is specified by `guild_id`.
  """
  @spec leave_guild(integer) :: error | {:ok}
  def leave_guild(guild_id) do
    request(%{
      method: :delete,
      route: Constants.me_guild(guild_id),
      body: "",
      options: [],
      headers: []
    })
  end

  @doc """
  Gets a list of our user's DM channels.

  If successful, returns `{:ok, dm_channels}`. Otherwise, returns a `t:Nostrum.Api.error/0`.

  ## Examples

  ```Elixir
  Nostrum.Api.get_user_dms()
  {:ok, [%Nostrum.Struct.Channel{type: 1} | _]}
  ```
  """
  @spec get_user_dms() :: error | {:ok, [Channel.dm_channel()]}
  def get_user_dms do
    request(:get, Constants.me_channels())
    |> handle_request_with_decode({:list, {:struct, Channel}})
  end

  @doc ~S"""
  Same as `get_user_dms/0`, but raises `Nostrum.Error.ApiError` in case of failure.
  """
  @spec get_user_dms!() :: no_return | [Channel.dm_channel()]
  def get_user_dms! do
    get_user_dms()
    |> bangify
  end

  @doc ~S"""
  Create a new DM channel with a user.

  If successful, returns `{:ok, dm_channel}`. Otherwise, returns a `t:Nostrum.Api.error/0`.

  ## Examples

  ```Elixir
  Nostrum.Api.create_dm(150061853001777154)
  {:ok, %Nostrum.Struct.Channel{type: 1}}
  ```
  """
  @spec create_dm(User.id()) :: error | {:ok, Channel.dm_channel()}
  def create_dm(user_id) when is_snowflake(user_id) do
    request(:post, Constants.me_channels(), %{recipient_id: user_id})
    |> handle_request_with_decode({:struct, Channel})
  end

  @doc ~S"""
  Same as `create_dm/1`, but raises `Nostrum.Error.ApiError` in case of failure.
  """
  @spec create_dm!(User.id()) :: no_return | Channel.dm_channel()
  def create_dm!(user_id) do
    create_dm(user_id)
    |> bangify
  end

  @doc """
  Creates a new group DM channel.

  If successful, returns `{:ok, group_dm_channel}`. Otherwise, returns a `t:Nostrum.Api.error/0`.

  `access_tokens` are user oauth2 tokens. `nicks` is a map that maps a user id
  to a nickname.

  ## Examples

  ```Elixir
  Nostrum.Api.create_group_dm(["6qrZcUqja7812RVdnEKjpzOL4CvHBFG"], %{41771983423143937 => "My Nickname"})
  {:ok, %Nostrum.Struct.Channel{type: 3}}
  ```
  """
  @spec create_group_dm([String.t()], %{optional(User.id()) => String.t()}) ::
          error | {:ok, Channel.group_dm_channel()}
  def create_group_dm(access_tokens, nicks) when is_list(access_tokens) and is_map(nicks) do
    request(:post, Constants.me_channels(), %{access_tokens: access_tokens, nicks: nicks})
    |> handle_request_with_decode({:struct, Channel})
  end

  @doc ~S"""
  Same as `create_group_dm/2`, but raises `Nostrum.Error.ApiError` in case of failure.
  """
  @spec create_group_dm!([String.t()], %{optional(User.id()) => String.t()}) ::
          no_return | Channel.group_dm_channel()
  def create_group_dm!(access_tokens, nicks) do
    create_group_dm(access_tokens, nicks)
    |> bangify
  end

  @doc """
  Gets a list of user connections.
  """
  @spec get_user_connections() :: error | {:ok, Nostrum.Struct.User.Connection.t()}
  def get_user_connections do
    request(:get, Constants.me_connections())
    |> handle_request_with_decode
  end

  @doc """
  Gets a list of voice regions.
  """
  @spec list_voice_regions() :: error | {:ok, [Nostrum.Struct.VoiceRegion.t()]}
  def list_voice_regions do
    request(:get, Constants.regions())
    |> handle_request_with_decode
  end

  @doc """
  Creates a webhook.

  ## Parameters
    - `channel_id` - Id of the channel to send the message to.
    - `args` - Map with the following **required** keys:
      - `name` - Name of the webhook.
      - `avatar` - Base64 128x128 jpeg image for the default avatar.
    - `reason` - An optional reason for the guild audit log.
  """
  @spec create_webhook(
          Channel.id(),
          %{
            name: String.t(),
            avatar: String.t()
          },
          AuditLogEntry.reason()
        ) :: error | {:ok, Nostrum.Struct.Webhook.t()}
  def create_webhook(channel_id, args, reason \\ nil) do
    %{
      method: :post,
      route: Constants.webhooks_channel(channel_id),
      body: args,
      options: [],
      headers: maybe_add_reason(reason)
    }
    |> request()
    |> handle_request_with_decode
  end

  @doc """
  Gets a list of webook for a channel.

  ## Parameters
    - `channel_id` - Channel to get webhooks for.
  """
  @spec get_channel_webhooks(Channel.id()) :: error | {:ok, [Nostrum.Struct.Webhook.t()]}
  def get_channel_webhooks(channel_id) do
    request(:get, Constants.webhooks_channel(channel_id))
    |> handle_request_with_decode
  end

  @doc """
  Gets a list of webooks for a guild.

  ## Parameters
    - `guild_id` - Guild to get webhooks for.
  """
  @spec get_guild_webhooks(Guild.id()) :: error | {:ok, [Nostrum.Struct.Webhook.t()]}
  def get_guild_webhooks(guild_id) do
    request(:get, Constants.webhooks_guild(guild_id))
    |> handle_request_with_decode
  end

  @doc """
  Gets a webhook by id.

  ## Parameters
    - `webhook_id` - Id of the webhook to get.
  """
  @spec get_webhook(Webhook.id()) :: error | {:ok, Nostrum.Struct.Webhook.t()}
  def get_webhook(webhook_id) do
    request(:get, Constants.webhook(webhook_id))
    |> handle_request_with_decode
  end

  @doc """
  Gets a webhook by id and token.

  This method is exactly like `get_webhook/1` but does not require
  authentication.

  ## Parameters
    - `webhook_id` - Id of the webhook to get.
    - `webhook_token` - Token of the webhook to get.
  """
  @spec get_webhook_with_token(Webhook.id(), Webhook.token()) ::
          error | {:ok, Nostrum.Struct.Webhook.t()}
  def get_webhook_with_token(webhook_id, webhook_token) do
    request(:get, Constants.webhook_token(webhook_id, webhook_token))
    |> handle_request_with_decode
  end

  @doc """
  Modifies a webhook.

  ## Parameters
    - `webhook_id` - Id of the webhook to modify.
    - `args` - Map with the following *optional* keys:
      - `name` - Name of the webhook.
      - `avatar` - Base64 128x128 jpeg image for the default avatar.
    - `reason` - An optional reason for the guild audit log.
  """
  @spec modify_webhook(
          Webhook.id(),
          %{
            name: String.t(),
            avatar: String.t()
          },
          AuditLogEntry.reason()
        ) :: error | {:ok, Nostrum.Struct.Webhook.t()}
  def modify_webhook(webhook_id, args, reason \\ nil) do
    %{
      method: :patch,
      route: Constants.webhook(webhook_id),
      body: args,
      options: [],
      headers: maybe_add_reason(reason)
    }
    |> request()
    |> handle_request_with_decode
  end

  @doc """
  Modifies a webhook with a token.

  This method is exactly like `modify_webhook/1` but does not require
  authentication.

  ## Parameters
    - `webhook_id` - Id of the webhook to modify.
    - `webhook_token` - Token of the webhook to get.
    - `args` - Map with the following *optional* keys:
      - `name` - Name of the webhook.
      - `avatar` - Base64 128x128 jpeg image for the default avatar.
    - `reason` - An optional reason for the guild audit log.
  """
  @spec modify_webhook_with_token(
          Webhook.id(),
          Webhook.token(),
          %{
            name: String.t(),
            avatar: String.t()
          },
          AuditLogEntry.reason()
        ) :: error | {:ok, Nostrum.Struct.Webhook.t()}
  def modify_webhook_with_token(webhook_id, webhook_token, args, reason \\ nil) do
    %{
      method: :patch,
      route: Constants.webhook_token(webhook_id, webhook_token),
      body: args,
      options: [],
      headers: maybe_add_reason(reason)
    }
    |> request()
    |> handle_request_with_decode
  end

  @doc """
  Deletes a webhook.

  ## Parameters
    - `webhook_id` - Id of webhook to delete.
    - `reason` - An optional reason for the guild audit log.
  """
  @spec delete_webhook(Webhook.id(), AuditLogEntry.reason()) :: error | {:ok}
  def delete_webhook(webhook_id, reason \\ nil) do
    request(%{
      method: :delete,
      route: Constants.webhook(webhook_id),
      body: "",
      options: [],
      headers: maybe_add_reason(reason)
    })
  end

  @doc """
  Executes a webhook.

  ## Parameters
  - `webhook_id` - Id of the webhook to execute.
  - `webhook_token` - Token of the webhook to execute.
  - `args` - Map with the following required keys:
    - `content` - Message content.
    - `file` - File to send.
    - `embeds` - List of embeds to send.
    - `username` - Overrides the default name of the webhook.
    - `avatar_url` - Overrides the default avatar of the webhook.
    - `tts` - Whether the message should be read over text to speech.
  - `wait` - Whether to return an error or not. Defaults to `false`.

  Only one of `content`, `file` or `embeds` should be supplied in the `args` parameter.
  """
  @spec execute_webhook(
          Webhook.id(),
          Webhook.token(),
          %{
            content: String.t(),
            username: String.t(),
            avatar_url: String.t(),
            tts: boolean,
            file: String.t(),
            embeds: [Embed.t()]
          },
          boolean
        ) :: error | {:ok}
  def execute_webhook(webhook_id, webhook_token, args, wait \\ false)

  def execute_webhook(webhook_id, webhook_token, %{file: _} = args, wait) do
    request_multipart(
      :post,
      Constants.webhook_token(webhook_id, webhook_token),
      args,
      params: [wait: wait]
    )
    |> handle_request_with_decode
  end

  def execute_webhook(webhook_id, webhook_token, %{content: _} = args, wait) do
    request(
      :post,
      Constants.webhook_token(webhook_id, webhook_token),
      args,
      params: [wait: wait]
    )
    |> handle_request_with_decode
  end

  @doc """
  Executes a slack webhook.

  ## Parameters
    - `webhook_id` - Id of the webhook to execute.
    - `webhook_token` - Token of the webhook to execute.
  """
  @spec execute_slack_webhook(Webhook.id(), Webhook.token(), boolean) :: error | {:ok}
  def execute_slack_webhook(webhook_id, webhook_token, wait \\ false) do
    request(:post, Constants.webhook_slack(webhook_id, webhook_token), params: [wait: wait])
  end

  @doc """
  Executes a git webhook.

  ## Parameters
    - `webhook_id` - Id of the webhook to execute.
    - `webhook_token` - Token of the webhook to execute.
  """
  @spec execute_git_webhook(Webhook.id(), Webhook.token(), boolean) :: error | {:ok}
  def execute_git_webhook(webhook_id, webhook_token, wait \\ false) do
    request(:post, Constants.webhook_git(webhook_id, webhook_token), params: [wait: wait])
  end

  @doc """
  Gets the bot's OAuth2 application info.

  ## Example
  ```elixir
  Nostrum.Api.get_application_information
  {:ok,
  %{
    bot_public: false,
    bot_require_code_grant: false,
    description: "Test",
    icon: nil,
    id: "172150183260323840",
    name: "Baba O-Riley",
    owner: %{
      avatar: nil,
      discriminator: "0042",
      id: "172150183260323840",
      username: "i own a bot"
    },
  }}
  ```
  """
  @spec get_application_information() :: error | {:ok, map()}
  def get_application_information do
    request(:get, Constants.application_information())
    |> handle_request_with_decode
  end

  @spec maybe_add_reason(String.t() | nil) :: list()
  defp maybe_add_reason(reason) do
    maybe_add_reason(reason, [{"content-type", "application/json"}])
  end

  @spec maybe_add_reason(String.t() | nil, list()) :: list()
  defp maybe_add_reason(nil, headers) do
    headers
  end

  defp maybe_add_reason(reason, headers) do
    [{"x-audit-log-reason", reason} | headers]
  end

  def request(request) do
    GenServer.call(Ratelimiter, {:queue, request, nil}, :infinity)
  end

  # HTTPosion defaults to `""` for an empty body, so it's safe to do so here
  def request(method, route, body \\ "", options \\ []) do
    request = %{
      method: method,
      route: route,
      body: body,
      options: options,
      headers: [{"content-type", "application/json"}]
    }

    GenServer.call(Ratelimiter, {:queue, request, nil}, :infinity)
  end

  def request_multipart(method, route, body, options \\ []) do
    request = %{
      method: method,
      route: route,
      # Hello hackney documentation :^)
      body:
        {:multipart,
         [
           {
             :file,
             body.file,
             {"form-data", [{"filename", body.content}]},
             [{"tts", body.tts}]
           }
         ]},
      options: options,
      headers: [{"content-type", "multipart/form-data"}]
    }

    GenServer.call(Ratelimiter, {:queue, request, nil}, :infinity)
  end

  @doc false
  def bangify(to_bang) do
    case to_bang do
      {:error, error} ->
        raise(error)

      {:ok, body} ->
        body

      {:ok} ->
        {:ok}
    end
  end

  @doc """
  Returns the token of the bot.
  """
  @spec get_token() :: String.t()
  def get_token do
    Application.get_env(:nostrum, :token)
  end

  defp handle_request_with_decode(response)
  defp handle_request_with_decode({:ok, body}), do: {:ok, Poison.decode!(body, keys: :atoms)}
  defp handle_request_with_decode({:error, _} = error), do: error

  defp handle_request_with_decode(response, type)
  # add_guild_member/3 can return both a 201 and a 204
  defp handle_request_with_decode({:ok}, _type), do: {:ok}
  defp handle_request_with_decode({:error, _} = error, _type), do: error

  defp handle_request_with_decode({:ok, body}, type) do
    convert =
      body
      |> Poison.decode!(keys: :atoms)
      |> Util.cast(type)

    {:ok, convert}
  end
end<|MERGE_RESOLUTION|>--- conflicted
+++ resolved
@@ -1309,11 +1309,7 @@
   ## Options
 
     * `:user_id` (`t:Nostrum.Struct.User.id/0`) - filter the log for a user ID
-<<<<<<< HEAD
-    * `:action_type` (`t:integer/0`) - filter the log by audit log type, see [Audit Log Events](https://discordapp.com/developers/docs/resources/audit-log#audit-log-entry-object-audit-log-events)
-=======
-    * `:action_type` (`t:Integer.t/0`) - filter the log by audit log type, see [Audit Log Events](https://discord.com/developers/docs/resources/audit-log#audit-log-entry-object-audit-log-events)
->>>>>>> 1b2aaeaf
+    * `:action_type` (`t:integer/0`) - filter the log by audit log type, see [Audit Log Events](https://discord.com/developers/docs/resources/audit-log#audit-log-entry-object-audit-log-events)
     * `:before` (`t:Nostrum.Struct.Snowflake.t/0`) - filter the log before a certain entry ID
     * `:limit` (`t:positive_integer/0`) - how many entries are returned (default 50, minimum 1, maximum 100)
   """
